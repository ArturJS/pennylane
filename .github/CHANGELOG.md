# Release 0.15.0-dev (development release)

<h3>New features since last release</h3>

<<<<<<< HEAD
* A new adjoint tape transform has been added. 
  [(#1111)](https://github.com/PennyLaneAI/pennylane/pull/1111/files)

  This new method allows users to apply the adjoint of an arbitrary sequence of operations.

  ```python
  def subroutine(wire):
      qml.RX(0.123, wires=wire)
      qml.RY(0.456, wires=wire)

  dev = qml.device('default.qubit', wires=1)
  @qml.qnode(dev)
  def circuit():
      subroutine(0)
      qml.adjoint(subroutine)(0)
      return qml.expval(qml.PauliZ(0))
  ```

  This creates the following circuit:

  ```pycon
  >>> print(qml.draw(circuit)())
  0: --RX(0.123)--RY(0.456)--RY(-0.456)--RX(-0.123)--| <Z>
  ```

  Directly applying to a gate also works as expected.

  ```python
  qml.adjoint(qml.RX)(0.123, wires=0) # Really applys RX(-0.123).
  ```

=======
- Added the `QuantumPhaseEstimation` template for performing quantum phase estimation for an input
  unitary matrix.
  [(#1095)](https://github.com/PennyLaneAI/pennylane/pull/1095)
  
  Consider the matrix corresponding to a rotation from an `RX` gate:
  
  ```pycon
  >>> phase = 5
  >>> target_wires = [0]
  >>> unitary = qml.RX(phase, wires=0).matrix
  ```
  
  The ``phase`` parameter can be estimated using ``QuantumPhaseEstimation``. For example, using five
  phase-estimation qubits:
  
  ```python
  n_estimation_wires = 5
  estimation_wires = range(1, n_estimation_wires + 1)

  dev = qml.device("default.qubit", wires=n_estimation_wires + 1)

  @qml.qnode(dev)
  def circuit():
      # Start in the |+> eigenstate of the unitary
      qml.Hadamard(wires=target_wires)

      QuantumPhaseEstimation(
          unitary,
          target_wires=target_wires,
          estimation_wires=estimation_wires,
      )

      return qml.probs(estimation_wires)

  phase_estimated = np.argmax(circuit()) / 2 ** n_estimation_wires

  # Need to rescale phase due to convention of RX gate
  phase_estimated = 4 * np.pi * (1 - phase)
  ```

  The resulting phase is a close approximation to the true value:
  
  ```pycon
  >>> phase_estimated
  5.105088062083414
  ```
>>>>>>> 8031ba97

* Batches of shots can now be specified as a list, allowing measurement statistics
  to be course-grained with a single QNode evaluation.
  [(#1103)](https://github.com/PennyLaneAI/pennylane/pull/1103)

  Consider

  ```pycon
  >>> shots_list = [5, 10, 1000]
  >>> dev = qml.device("default.qubit", wires=2, analytic=False, shots=shots_list)
  ```

  When QNodes are executed on this device, a single execution of 1015 shots will be submitted.
  However, three sets of measurement statistics will be returned; using the first 5 shots,
  second set of 10 shots, and final 1000 shots, separately.

  For example:

  ```python
  @qml.qnode(dev)
  def circuit(x):
      qml.RX(x, wires=0)
      qml.CNOT(wires=[0, 1])
      return qml.expval(qml.PauliZ(0) @ qml.PauliX(1)), qml.expval(qml.PauliZ(0))
  ```

  Executing this, we will get an output of size `(3, 2)`:

  ```pycon
  >>> circuit(0.5)
  [[0.33333333 1.        ]
   [0.2        1.        ]
   [0.012      0.868     ]]
  ```

  This output remains fully differentiable.

- The number of shots can now be specified on a temporary basis when evaluating a QNode.
  [(#1075)](https://github.com/PennyLaneAI/pennylane/pull/1075)

  ```python
  dev = qml.device('default.qubit', wires=1, shots=10) # default is 10

  @qml.qnode(dev)
  def circuit(a):
      qml.RX(a, wires=0)
      return qml.sample(qml.PauliZ(wires=0))
  ```

  For this, the qnode is called with an additional `shots` keyword argument:

  ```pycon
  >>> circuit(0.8)
  [ 1  1  1 -1 -1  1  1  1  1  1]
  >>> circuit(0.8, shots=3)
  [ 1  1  1]
  >>> circuit(0.8)
  [ 1  1  1 -1 -1  1  1  1  1  1]
  ```

- The JAX interface now supports all devices.
  [(#1076)](https://github.com/PennyLaneAI/pennylane/pull/1076)

   Here is an example of how to use JAX with Cirq:

  ```python
  dev = qml.device('cirq.simulator', wires=1)
  @qml.qnode(dev, interface="jax")
  def circuit(x):
      qml.RX(x[1], wires=0)
      qml.Rot(x[0], x[1], x[2], wires=0)
      return qml.expval(qml.PauliZ(0))
  weights = jnp.array([0.2, 0.5, 0.1])
  print(circuit(weights)) # DeviceArray(...)
  ```

- Added the `ControlledPhaseShift` gate as well as the `QFT` operation for applying quantum Fourier
  transforms.
  [(#1064)](https://github.com/PennyLaneAI/pennylane/pull/1064)

<h3>Improvements</h3>

- Added the `ControlledQubitUnitary` operation.
  [(#1069)](https://github.com/PennyLaneAI/pennylane/pull/1069)

* Most layers in Pytorch or Keras accept arbitrary dimension inputs, where each dimension barring
  the last (in the case where the actual weight function of the layer operates on one-dimensional
  vectors) is broadcast over. This is now also supported by KerasLayer and TorchLayer.
  [(#1062)](https://github.com/PennyLaneAI/pennylane/pull/1062).

  Example use:

  ```python
  dev = qml.device("default.qubit", wires=4)

  x = tf.ones((5, 4, 4))

  @qml.qnode(dev)
  def layer(weights, inputs):

      qml.templates.AngleEmbedding(inputs, wires=range(4))
      qml.templates.StronglyEntanglingLayers(weights, wires=range(4))
      return [qml.expval(qml.PauliZ(i)) for i in range(4)]

  qlayer = qml.qnn.KerasLayer(layer, {"weights": (4, 4, 3)}, output_dim=4)

  out = qlayer(x)

  print(out.shape)
  ```

  The output tensor has the following shape:
  ```pycon
  >>> out.shape
  (5, 4, 4)
  ```

* If only one argument to the function `qml.grad` has the `requires_grad` attribute
  set to True, then the returned gradient will be a NumPy array, rather than a
  tuple of length 1.
  [(#1067)](https://github.com/PennyLaneAI/pennylane/pull/1067)
  [(#1081)](https://github.com/PennyLaneAI/pennylane/pull/1081)

* An improvement has been made to how `QubitDevice` generates and post-processess samples,
  allowing QNode measurement statistics to work on devices with more than 32 qubits.
  [(#1088)](https://github.com/PennyLaneAI/pennylane/pull/1088)

* Due to the addition of `density_matrix()` as a return type from a QNode, tuples are now supported by the `output_dim` parameter in `qnn.KerasLayer`.
  [(#1070)](https://github.com/PennyLaneAI/pennylane/pull/1070)

<h3>Breaking changes</h3>

* If creating a QNode from a quantum function with an argument named `shots`,
  a `DeprecationWarning` is raised, warning the user that this is a reserved
  argument to change the number of shots on a per-call basis.
  [(#1075)](https://github.com/PennyLaneAI/pennylane/pull/1075)

* For devices inheriting from `QubitDevice`, the methods `expval`, `var`, `sample`
  accept two new keyword arguments --- `shot_range` and `bin_size`.
  [(#1103)](https://github.com/PennyLaneAI/pennylane/pull/1103)

  These new arguments allow for the statistics to be performed on only a subset of device samples.
  This finer level of control is accessible from the main UI by instantiating a device with a batch
  of shots.

  For example, consider the following device:

  ```pycon
  >>> dev = qml.device("my_device", shots=[5, (10, 3), 100])
  ```

  This device will execute QNodes using 135 shots, however
  measurement statistics will be **course grained** across these 135
  shots:

  * All measurement statistics will first be computed using the
    first 5 shots --- that is, `shots_range=[0, 5]`, `bin_size=5`.

  * Next, the tuple `(10, 3)` indicates 10 shots, repeated 3 times. We will want to use
    `shot_range=[5, 35]`, performing the expectation value in bins of size 10
    (`bin_size=10`).

  * Finally, we repeat the measurement statistics for the final 100 shots,
    `shot_range=[35, 135]`, `bin_size=100`.

<h3>Bug fixes</h3>

* Fixes a bug where `BasisEmbedding` would not accept inputs whose bits are all ones 
  or all zeros. 
  [(#1114)](https://github.com/PennyLaneAI/pennylane/pull/1114)

* The `ExpvalCost` class raises an error if instantiated
  with non-expectation measurement statistics.
  [(#1106)](https://github.com/PennyLaneAI/pennylane/pull/1106)

* Fixes a bug where decompositions would reset the differentiation method
  of a QNode.
  [(#1117)](https://github.com/PennyLaneAI/pennylane/pull/1117)

<h3>Documentation</h3>

- Typos addressed in templates documentation.
  [(#1094)](https://github.com/PennyLaneAI/pennylane/pull/1094)

<h3>Contributors</h3>

This release contains contributions from (in alphabetical order):

Thomas Bromley, Kyle Godbey, Diego Guala, Josh Izaac, Daniel Polatajko, Chase Roberts,
Sankalp Sanand, Maria Schuld.

# Release 0.14.1 (current release)

<h3>Bug fixes</h3>

* Fixes a testing bug where tests that required JAX would fail if JAX was not installed.
  The tests will now instead be skipped if JAX can not be imported.
  [(#1066)](https://github.com/PennyLaneAI/pennylane/pull/1066)

* Fixes a bug where inverse operations could not be differentiated
  using backpropagation on `default.qubit`.
  [(#1072)](https://github.com/PennyLaneAI/pennylane/pull/1072)

* The QNode has a new keyword argument, `max_expansion`, that determines the maximum number of times
  the internal circuit should be expanded when executed on a device. In addition, the default number
  of max expansions has been increased from 2 to 10, allowing devices that require more than two
  operator decompositions to be supported.
  [(#1074)](https://github.com/PennyLaneAI/pennylane/pull/1074)

* Fixes a bug where `Hamiltonian` objects created with non-list arguments raised an error for
  arithmetic operations. [(#1082)](https://github.com/PennyLaneAI/pennylane/pull/1082)

* Fixes a bug where `Hamiltonian` objects with no coefficients or operations would return a faulty
  result when used with `ExpvalCost`. [(#1082)](https://github.com/PennyLaneAI/pennylane/pull/1082)

<h3>Documentation</h3>

* Updates mentions of `generate_hamiltonian` to `molecular_hamiltonian` in the
  docstrings of the `ExpvalCost` and `Hamiltonian` classes.
  [(#1077)](https://github.com/PennyLaneAI/pennylane/pull/1077)

<h3>Contributors</h3>

This release contains contributions from (in alphabetical order):

Thomas Bromley, Josh Izaac, Antal Száva.



# Release 0.14.0

<h3>New features since last release</h3>

<h4>Perform quantum machine learning with JAX</h4>

* QNodes created with `default.qubit` now support a JAX interface, allowing JAX to be used
  to create, differentiate, and optimize hybrid quantum-classical models.
  [(#947)](https://github.com/PennyLaneAI/pennylane/pull/947)

  This is supported internally via a new `default.qubit.jax` device. This device runs end to end in
  JAX, meaning that it supports all of the awesome JAX transformations (`jax.vmap`, `jax.jit`,
  `jax.hessian`, etc).

  Here is an example of how to use the new JAX interface:

  ```python
  dev = qml.device("default.qubit", wires=1)
  @qml.qnode(dev, interface="jax", diff_method="backprop")
  def circuit(x):
      qml.RX(x[1], wires=0)
      qml.Rot(x[0], x[1], x[2], wires=0)
      return qml.expval(qml.PauliZ(0))

  weights = jnp.array([0.2, 0.5, 0.1])
  grad_fn = jax.grad(circuit)
  print(grad_fn(weights))
  ```

  Currently, only `diff_method="backprop"` is supported, with plans to support more in the future.

<h4>New, faster, quantum gradient methods</h4>

* A new differentiation method has been added for use with simulators. The `"adjoint"`
  method operates after a forward pass by iteratively applying inverse gates to scan backwards
  through the circuit.
  [(#1032)](https://github.com/PennyLaneAI/pennylane/pull/1032)

  This method is similar to the reversible method, but has a lower time
  overhead and a similar memory overhead. It follows the approach provided by
  [Jones and Gacon](https://arxiv.org/abs/2009.02823). This method is only compatible with certain
  statevector-based devices such as `default.qubit`.

  Example use:

  ```python
  import pennylane as qml

  wires = 1
  device = qml.device("default.qubit", wires=wires)

  @qml.qnode(device, diff_method="adjoint")
  def f(params):
      qml.RX(0.1, wires=0)
      qml.Rot(*params, wires=0)
      qml.RX(-0.3, wires=0)
      return qml.expval(qml.PauliZ(0))

  params = [0.1, 0.2, 0.3]
  qml.grad(f)(params)
  ```

* The default logic for choosing the 'best' differentiation method has been altered
  to improve performance.
  [(#1008)](https://github.com/PennyLaneAI/pennylane/pull/1008)

  - If the quantum device provides its own gradient, this is now the preferred
    differentiation method.

  - If the quantum device natively supports classical
    backpropagation, this is now preferred over the parameter-shift rule.

    This will lead to marked speed improvement during optimization when using
    `default.qubit`, with a sight penalty on the forward-pass evaluation.

  More details are available below in the 'Improvements' section for plugin developers.

* PennyLane now supports analytical quantum gradients for noisy channels, in addition to its
  existing support for unitary operations. The noisy channels `BitFlip`, `PhaseFlip`, and
  `DepolarizingChannel` all support analytic gradients out of the box.
  [(#968)](https://github.com/PennyLaneAI/pennylane/pull/968)

* A method has been added for calculating the Hessian of quantum circuits using the second-order
  parameter shift formula.
  [(#961)](https://github.com/PennyLaneAI/pennylane/pull/961)

  The following example shows the calculation of the Hessian:

  ```python
  n_wires = 5
  weights = [2.73943676, 0.16289932, 3.4536312, 2.73521126, 2.6412488]

  dev = qml.device("default.qubit", wires=n_wires)

  with qml.tape.QubitParamShiftTape() as tape:
      for i in range(n_wires):
          qml.RX(weights[i], wires=i)

      qml.CNOT(wires=[0, 1])
      qml.CNOT(wires=[2, 1])
      qml.CNOT(wires=[3, 1])
      qml.CNOT(wires=[4, 3])

      qml.expval(qml.PauliZ(1))

  print(tape.hessian(dev))
  ```

  The Hessian is not yet supported via classical machine learning interfaces, but will
  be added in a future release.

<h4>More operations and templates</h4>

* Two new error channels, `BitFlip` and `PhaseFlip` have been added.
  [(#954)](https://github.com/PennyLaneAI/pennylane/pull/954)

  They can be used in the same manner as existing error channels:

  ```python
  dev = qml.device("default.mixed", wires=2)

  @qml.qnode(dev)
  def circuit():
      qml.RX(0.3, wires=0)
      qml.RY(0.5, wires=1)
      qml.BitFlip(0.01, wires=0)
      qml.PhaseFlip(0.01, wires=1)
      return qml.expval(qml.PauliZ(0))
  ```

* Apply permutations to wires using the `Permute` subroutine.
  [(#952)](https://github.com/PennyLaneAI/pennylane/pull/952)

  ```python
  import pennylane as qml
  dev = qml.device('default.qubit', wires=5)

  @qml.qnode(dev)
  def apply_perm():
      # Send contents of wire 4 to wire 0, of wire 2 to wire 1, etc.
      qml.templates.Permute([4, 2, 0, 1, 3], wires=dev.wires)
      return qml.expval(qml.PauliZ(0))
  ```

<h4>QNode transformations</h4>

* The `qml.metric_tensor` function transforms a QNode to produce the Fubini-Study
  metric tensor with full autodifferentiation support---even on hardware.
  [(#1014)](https://github.com/PennyLaneAI/pennylane/pull/1014)

  Consider the following QNode:

  ```python
  dev = qml.device("default.qubit", wires=3)

  @qml.qnode(dev, interface="autograd")
  def circuit(weights):
      # layer 1
      qml.RX(weights[0, 0], wires=0)
      qml.RX(weights[0, 1], wires=1)

      qml.CNOT(wires=[0, 1])
      qml.CNOT(wires=[1, 2])

      # layer 2
      qml.RZ(weights[1, 0], wires=0)
      qml.RZ(weights[1, 1], wires=2)

      qml.CNOT(wires=[0, 1])
      qml.CNOT(wires=[1, 2])
      return qml.expval(qml.PauliZ(0) @ qml.PauliZ(1)), qml.expval(qml.PauliY(2))
  ```

  We can use the `metric_tensor` function to generate a new function, that returns the
  metric tensor of this QNode:

  ```pycon
  >>> met_fn = qml.metric_tensor(circuit)
  >>> weights = np.array([[0.1, 0.2, 0.3], [0.4, 0.5, 0.6]], requires_grad=True)
  >>> met_fn(weights)
  tensor([[0.25  , 0.    , 0.    , 0.    ],
          [0.    , 0.25  , 0.    , 0.    ],
          [0.    , 0.    , 0.0025, 0.0024],
          [0.    , 0.    , 0.0024, 0.0123]], requires_grad=True)
  ```

  The returned metric tensor is also fully differentiable, in all interfaces.
  For example, differentiating the `(3, 2)` element:

  ```pycon
  >>> grad_fn = qml.grad(lambda x: met_fn(x)[3, 2])
  >>> grad_fn(weights)
  array([[ 0.04867729, -0.00049502,  0.        ],
         [ 0.        ,  0.        ,  0.        ]])
  ```

  Differentiation is also supported using Torch, Jax, and TensorFlow.

* Adds the new function `qml.math.cov_matrix()`. This function accepts a list of commuting
  observables, and the probability distribution in the shared observable eigenbasis after the
  application of an ansatz. It uses these to construct the covariance matrix in a *framework
  independent* manner, such that the output covariance matrix is autodifferentiable.
  [(#1012)](https://github.com/PennyLaneAI/pennylane/pull/1012)

  For example, consider the following ansatz and observable list:

  ```python3
  obs_list = [qml.PauliX(0) @ qml.PauliZ(1), qml.PauliY(2)]
  ansatz = qml.templates.StronglyEntanglingLayers
  ```

  We can construct a QNode to output the probability distribution in the shared eigenbasis of the
  observables:

  ```python
  dev = qml.device("default.qubit", wires=3)

  @qml.qnode(dev, interface="autograd")
  def circuit(weights):
      ansatz(weights, wires=[0, 1, 2])
      # rotate into the basis of the observables
      for o in obs_list:
          o.diagonalizing_gates()
      return qml.probs(wires=[0, 1, 2])
  ```

  We can now compute the covariance matrix:

  ```pycon
  >>> weights = qml.init.strong_ent_layers_normal(n_layers=2, n_wires=3)
  >>> cov = qml.math.cov_matrix(circuit(weights), obs_list)
  >>> cov
  array([[0.98707611, 0.03665537],
         [0.03665537, 0.99998377]])
  ```

  Autodifferentiation is fully supported using all interfaces:

  ```pycon
  >>> cost_fn = lambda weights: qml.math.cov_matrix(circuit(weights), obs_list)[0, 1]
  >>> qml.grad(cost_fn)(weights)[0]
  array([[[ 4.94240914e-17, -2.33786398e-01, -1.54193959e-01],
          [-3.05414996e-17,  8.40072236e-04,  5.57884080e-04],
          [ 3.01859411e-17,  8.60411436e-03,  6.15745204e-04]],

         [[ 6.80309533e-04, -1.23162742e-03,  1.08729813e-03],
          [-1.53863193e-01, -1.38700657e-02, -1.36243323e-01],
          [-1.54665054e-01, -1.89018172e-02, -1.56415558e-01]]])
  ```

* A new  `qml.draw` function is available, allowing QNodes to be easily
  drawn without execution by providing example input.
  [(#962)](https://github.com/PennyLaneAI/pennylane/pull/962)

  ```python
  @qml.qnode(dev)
  def circuit(a, w):
      qml.Hadamard(0)
      qml.CRX(a, wires=[0, 1])
      qml.Rot(*w, wires=[1])
      qml.CRX(-a, wires=[0, 1])
      return qml.expval(qml.PauliZ(0) @ qml.PauliZ(1))
  ```

  The QNode circuit structure may depend on the input arguments;
  this is taken into account by passing example QNode arguments
  to the `qml.draw()` drawing function:

  ```pycon
  >>> drawer = qml.draw(circuit)
  >>> result = drawer(a=2.3, w=[1.2, 3.2, 0.7])
  >>> print(result)
  0: ──H──╭C────────────────────────────╭C─────────╭┤ ⟨Z ⊗ Z⟩
  1: ─────╰RX(2.3)──Rot(1.2, 3.2, 0.7)──╰RX(-2.3)──╰┤ ⟨Z ⊗ Z⟩
  ```

<h4>A faster, leaner, and more flexible core</h4>

* The new core of PennyLane, rewritten from the ground up and developed over the last few release
  cycles, has achieved feature parity and has been made the new default in PennyLane v0.14. The old
  core has been marked as deprecated, and will be removed in an upcoming release.
  [(#1046)](https://github.com/PennyLaneAI/pennylane/pull/1046)
  [(#1040)](https://github.com/PennyLaneAI/pennylane/pull/1040)
  [(#1034)](https://github.com/PennyLaneAI/pennylane/pull/1034)
  [(#1035)](https://github.com/PennyLaneAI/pennylane/pull/1035)
  [(#1027)](https://github.com/PennyLaneAI/pennylane/pull/1027)
  [(#1026)](https://github.com/PennyLaneAI/pennylane/pull/1026)
  [(#1021)](https://github.com/PennyLaneAI/pennylane/pull/1021)
  [(#1054)](https://github.com/PennyLaneAI/pennylane/pull/1054)
  [(#1049)](https://github.com/PennyLaneAI/pennylane/pull/1049)

  While high-level PennyLane code and tutorials remain unchanged, the new core
  provides several advantages and improvements:

  - **Faster and more optimized**: The new core provides various performance optimizations, reducing
    pre- and post-processing overhead, and reduces the number of quantum evaluations in certain
    cases.

  - **Support for in-QNode classical processing**: this allows for differentiable classical
    processing within the QNode.

    ```python
    dev = qml.device("default.qubit", wires=1)

    @qml.qnode(dev, interface="tf")
    def circuit(p):
        qml.RX(tf.sin(p[0])**2 + p[1], wires=0)
        return qml.expval(qml.PauliZ(0))
    ```

    The classical processing functions used within the QNode must match
    the QNode interface. Here, we use TensorFlow:

    ```pycon
    >>> params = tf.Variable([0.5, 0.1], dtype=tf.float64)
    >>> with tf.GradientTape() as tape:
    ...     res = circuit(params)
    >>> grad = tape.gradient(res, params)
    >>> print(res)
    tf.Tensor(0.9460913127754935, shape=(), dtype=float64)
    >>> print(grad)
    tf.Tensor([-0.27255248 -0.32390003], shape=(2,), dtype=float64)
    ```

    As a result of this change, quantum decompositions that require classical processing
    are fully supported and end-to-end differentiable in tape mode.

  - **No more Variable wrapping**: QNode arguments no longer become `Variable`
    objects within the QNode.

    ```python
    dev = qml.device("default.qubit", wires=1)

    @qml.qnode(dev)
    def circuit(x):
        print("Parameter value:", x)
        qml.RX(x, wires=0)
        return qml.expval(qml.PauliZ(0))
    ```

    Internal QNode parameters can be easily inspected, printed, and manipulated:

    ```pycon
    >>> circuit(0.5)
    Parameter value: 0.5
    tensor(0.87758256, requires_grad=True)
    ```

  - **Less restrictive QNode signatures**: There is no longer any restriction on the QNode signature; the QNode can be
    defined and called following the same rules as standard Python functions.

    For example, the following QNode uses positional, named, and variable
    keyword arguments:

    ```python
    x = torch.tensor(0.1, requires_grad=True)
    y = torch.tensor([0.2, 0.3], requires_grad=True)
    z = torch.tensor(0.4, requires_grad=True)

    @qml.qnode(dev, interface="torch")
    def circuit(p1, p2=y, **kwargs):
        qml.RX(p1, wires=0)
        qml.RY(p2[0] * p2[1], wires=0)
        qml.RX(kwargs["p3"], wires=0)
        return qml.var(qml.PauliZ(0))
    ```

    When we call the QNode, we may pass the arguments by name
    even if defined positionally; any argument not provided will
    use the default value.

    ```pycon
    >>> res = circuit(p1=x, p3=z)
    >>> print(res)
    tensor(0.2327, dtype=torch.float64, grad_fn=<SelectBackward>)
    >>> res.backward()
    >>> print(x.grad, y.grad, z.grad)
    tensor(0.8396) tensor([0.0289, 0.0193]) tensor(0.8387)
    ```

    This extends to the `qnn` module, where `KerasLayer` and `TorchLayer` modules
    can be created from QNodes with unrestricted signatures.

  - **Smarter measurements:** QNodes can now measure wires more than once, as
    long as all observables are commuting:

    ```python
    @qml.qnode(dev)
    def circuit(x):
        qml.RX(x, wires=0)
        return [
            qml.expval(qml.PauliZ(0)),
            qml.expval(qml.PauliZ(0) @ qml.PauliZ(1))
        ]
    ```

    Further, the `qml.ExpvalCost()` function allows for optimizing
    measurements to reduce the number of quantum evaluations required.

  With the new PennyLane core, there are a few small breaking changes, detailed
  below in the 'Breaking Changes' section.

<h3>Improvements</h3>

* The built-in PennyLane optimizers allow more flexible cost functions. The cost function passed to most optimizers
  may accept any combination of trainable arguments, non-trainable arguments, and keyword arguments.
  [(#959)](https://github.com/PennyLaneAI/pennylane/pull/959)
  [(#1053)](https://github.com/PennyLaneAI/pennylane/pull/1053)

  The full changes apply to:

  * `AdagradOptimizer`
  * `AdamOptimizer`
  * `GradientDescentOptimizer`
  * `MomentumOptimizer`
  * `NesterovMomentumOptimizer`
  * `RMSPropOptimizer`
  * `RotosolveOptimizer`

  The `requires_grad=False` property must mark any non-trainable constant argument.
  The `RotoselectOptimizer` allows passing only keyword arguments.

  Example use:

  ```python
  def cost(x, y, data, scale=1.0):
      return scale * (x[0]-data)**2 + scale * (y-data)**2

  x = np.array([1.], requires_grad=True)
  y = np.array([1.0])
  data = np.array([2.], requires_grad=False)

  opt = qml.GradientDescentOptimizer()

  # the optimizer step and step_and_cost methods can
  # now update multiple parameters at once
  x_new, y_new, data = opt.step(cost, x, y, data, scale=0.5)
  (x_new, y_new, data), value = opt.step_and_cost(cost, x, y, data, scale=0.5)

  # list and tuple unpacking is also supported
  params = (x, y, data)
  params = opt.step(cost, *params)
  ```

* The circuit drawer has been updated to support the inclusion of unused or inactive
  wires, by passing the `show_all_wires` argument.
  [(#1033)](https://github.com/PennyLaneAI/pennylane/pull/1033)

  ```python
  dev = qml.device('default.qubit', wires=[-1, "a", "q2", 0])

  @qml.qnode(dev)
  def circuit():
      qml.Hadamard(wires=-1)
      qml.CNOT(wires=[-1, "q2"])
      return qml.expval(qml.PauliX(wires="q2"))
  ```

  ```pycon
  >>> print(qml.draw(circuit, show_all_wires=True)())
  >>>
   -1: ──H──╭C──┤
    a: ─────│───┤
   q2: ─────╰X──┤ ⟨X⟩
    0: ─────────┤
  ```

* The logic for choosing the 'best' differentiation method has been altered
  to improve performance.
  [(#1008)](https://github.com/PennyLaneAI/pennylane/pull/1008)

  - If the device provides its own gradient, this is now the preferred
    differentiation method.

  - If a device provides additional interface-specific versions that natively support classical
    backpropagation, this is now preferred over the parameter-shift rule.

    Devices define additional interface-specific devices via their `capabilities()` dictionary. For
    example, `default.qubit` supports supplementary devices for TensorFlow, Autograd, and JAX:

    ```python
    {
      "passthru_devices": {
          "tf": "default.qubit.tf",
          "autograd": "default.qubit.autograd",
          "jax": "default.qubit.jax",
      },
    }
    ```

  As a result of this change, if the QNode `diff_method` is not explicitly provided,
  it is possible that the QNode will run on a *supplementary device* of the device that was
  specifically provided:

  ```python
  dev = qml.device("default.qubit", wires=2)
  qml.QNode(dev) # will default to backprop on default.qubit.autograd
  qml.QNode(dev, interface="tf") # will default to backprop on default.qubit.tf
  qml.QNode(dev, interface="jax") # will default to backprop on default.qubit.jax
  ```

* The `default.qubit` device has been updated so that internally it applies operations in a more
  functional style, i.e., by accepting an input state and returning an evolved state.
  [(#1025)](https://github.com/PennyLaneAI/pennylane/pull/1025)

* A new test series, `pennylane/devices/tests/test_compare_default_qubit.py`, has been added, allowing to test if
  a chosen device gives the same result as `default.qubit`.
  [(#897)](https://github.com/PennyLaneAI/pennylane/pull/897)

  Three tests are added:

  - `test_hermitian_expectation`,
  - `test_pauliz_expectation_analytic`, and
  - `test_random_circuit`.

* Adds the following agnostic tensor manipulation functions to the `qml.math` module: `abs`,
  `angle`, `arcsin`, `concatenate`, `dot`, `squeeze`, `sqrt`, `sum`, `take`, `where`. These functions are
  required to fully support end-to-end differentiable Mottonen and Amplitude embedding.
  [(#922)](https://github.com/PennyLaneAI/pennylane/pull/922)
  [(#1011)](https://github.com/PennyLaneAI/pennylane/pull/1011)

* The `qml.math` module now supports JAX.
  [(#985)](https://github.com/XanaduAI/software-docs/pull/274)

* Several improvements have been made to the `Wires` class to reduce overhead and simplify the logic
  of how wire labels are interpreted:
  [(#1019)](https://github.com/PennyLaneAI/pennylane/pull/1019)
  [(#1010)](https://github.com/PennyLaneAI/pennylane/pull/1010)
  [(#1005)](https://github.com/PennyLaneAI/pennylane/pull/1005)
  [(#983)](https://github.com/PennyLaneAI/pennylane/pull/983)
  [(#967)](https://github.com/PennyLaneAI/pennylane/pull/967)

  - If the input `wires` to a wires class instantiation `Wires(wires)` can be iterated over,
    its elements are interpreted as wire labels. Otherwise, `wires` is interpreted as a single wire label.
    The only exception to this are strings, which are always interpreted as a single
    wire label, so users can address wires with labels such as `"ancilla"`.

  - Any type can now be a wire label as long as it is hashable. The hash is used to establish
    the uniqueness of two labels.

  - Indexing wires objects now returns a label, instead of a new `Wires` object. For example:

    ```pycon
    >>> w = Wires([0, 1, 2])
    >>> w[1]
    >>> 1
    ```

  - The check for uniqueness of wires moved from `Wires` instantiation to
    the `qml.wires._process` function in order to reduce overhead from repeated
    creation of `Wires` instances.

  - Calls to the `Wires` class are substantially reduced, for example by avoiding to call
    Wires on Wires instances on `Operation` instantiation, and by using labels instead of
    `Wires` objects inside the default qubit device.

* Adds the `PauliRot` generator to the `qml.operation` module. This
  generator is required to construct the metric tensor.
  [(#963)](https://github.com/PennyLaneAI/pennylane/pull/963)

* The templates are modified to make use of the new `qml.math` module, for framework-agnostic
  tensor manipulation. This allows the template library to be differentiable
  in backpropagation mode (`diff_method="backprop"`).
  [(#873)](https://github.com/PennyLaneAI/pennylane/pull/873)

* The circuit drawer now allows for the wire order to be (optionally) modified:
  [(#992)](https://github.com/PennyLaneAI/pennylane/pull/992)

  ```pycon
  >>> dev = qml.device('default.qubit', wires=["a", -1, "q2"])
  >>> @qml.qnode(dev)
  ... def circuit():
  ...     qml.Hadamard(wires=-1)
  ...     qml.CNOT(wires=["a", "q2"])
  ...     qml.RX(0.2, wires="a")
  ...     return qml.expval(qml.PauliX(wires="q2"))
  ```

  Printing with default wire order of the device:

  ```pycon
  >>> print(circuit.draw())
    a: ─────╭C──RX(0.2)──┤
   -1: ──H──│────────────┤
   q2: ─────╰X───────────┤ ⟨X⟩
  ```

  Changing the wire order:

  ```pycon
  >>> print(circuit.draw(wire_order=["q2", "a", -1]))
   q2: ──╭X───────────┤ ⟨X⟩
    a: ──╰C──RX(0.2)──┤
   -1: ───H───────────┤
  ```

<h3>Breaking changes</h3>

* QNodes using the new PennyLane core will no longer accept ragged arrays as inputs.

* When using the new PennyLane core and the Autograd interface, non-differentiable data passed
  as a QNode argument or a gate must have the `requires_grad` property set to `False`:

  ```python
  @qml.qnode(dev)
  def circuit(weights, data):
      basis_state = np.array([1, 0, 1, 1], requires_grad=False)
      qml.BasisState(basis_state, wires=[0, 1, 2, 3])
      qml.templates.AmplitudeEmbedding(data, wires=[0, 1, 2, 3])
      qml.templates.BasicEntanglerLayers(weights, wires=[0, 1, 2, 3])
      return qml.probs(wires=0)

  data = np.array(data, requires_grad=False)
  weights = np.array(weights, requires_grad=True)
  circuit(weights, data)
  ```

<h3>Bug fixes</h3>

* Fixes an issue where if the constituent observables of a tensor product do not exist in the queue,
  an error is raised. With this fix, they are first queued before annotation occurs.
  [(#1038)](https://github.com/PennyLaneAI/pennylane/pull/1038)

* Fixes an issue with tape expansions where information about sampling
  (specifically the `is_sampled` tape attribute) was not preserved.
  [(#1027)](https://github.com/PennyLaneAI/pennylane/pull/1027)

* Tape expansion was not properly taking into devices that supported inverse operations,
  causing inverse operations to be unnecessarily decomposed. The QNode tape expansion logic, as well
  as the `Operation.expand()` method, has been modified to fix this.
  [(#956)](https://github.com/PennyLaneAI/pennylane/pull/956)

* Fixes an issue where the Autograd interface was not unwrapping non-differentiable
  PennyLane tensors, which can cause issues on some devices.
  [(#941)](https://github.com/PennyLaneAI/pennylane/pull/941)

* `qml.vqe.Hamiltonian` prints any observable with any number of strings.
  [(#987)](https://github.com/PennyLaneAI/pennylane/pull/987)

* Fixes a bug where parameter-shift differentiation would fail if the QNode
  contained a single probability output.
  [(#1007)](https://github.com/PennyLaneAI/pennylane/pull/1007)

* Fixes an issue when using trainable parameters that are lists/arrays with `tape.vjp`.
  [(#1042)](https://github.com/PennyLaneAI/pennylane/pull/1042)

* The `TensorN` observable is updated to support being copied without any parameters or wires passed.
  [(#1047)](https://github.com/PennyLaneAI/pennylane/pull/1047)

* Fixed deprecation warning when importing `Sequence` from `collections` instead of `collections.abc` in `vqe/vqe.py`.
  [(#1051)](https://github.com/PennyLaneAI/pennylane/pull/1051)

<h3>Contributors</h3>

This release contains contributions from (in alphabetical order):

Juan Miguel Arrazola, Thomas Bromley, Olivia Di Matteo, Theodor Isacsson, Josh Izaac, Christina Lee,
Alejandro Montanez, Steven Oud, Chase Roberts, Sankalp Sanand, Maria Schuld, Antal
Száva, David Wierichs, Jiahao Yao.

# Release 0.13.0

<h3>New features since last release</h3>

<h4>Automatically optimize the number of measurements</h4>

* QNodes in tape mode now support returning observables on the same wire whenever the observables are
  qubit-wise commuting Pauli words. Qubit-wise commuting observables can be evaluated with a
  *single* device run as they are diagonal in the same basis, via a shared set of single-qubit rotations.
  [(#882)](https://github.com/PennyLaneAI/pennylane/pull/882)

  The following example shows a single QNode returning the expectation values of
  the qubit-wise commuting Pauli words `XX` and `XI`:

  ```python
  qml.enable_tape()

  @qml.qnode(dev)
  def f(x):
      qml.Hadamard(wires=0)
      qml.Hadamard(wires=1)
      qml.CRot(0.1, 0.2, 0.3, wires=[1, 0])
      qml.RZ(x, wires=1)
      return qml.expval(qml.PauliX(0) @ qml.PauliX(1)), qml.expval(qml.PauliX(0))
  ```

  ```pycon
  >>> f(0.4)
  tensor([0.89431013, 0.9510565 ], requires_grad=True)
  ```

* The `ExpvalCost` class (previously `VQECost`) now provides observable optimization using the
  `optimize` argument, resulting in potentially fewer device executions.
  [(#902)](https://github.com/PennyLaneAI/pennylane/pull/902)

  This is achieved by separating the observables composing the Hamiltonian into qubit-wise
  commuting groups and evaluating those groups on a single QNode using functionality from the
  `qml.grouping` module:

  ```python
  qml.enable_tape()
  commuting_obs = [qml.PauliX(0), qml.PauliX(0) @ qml.PauliZ(1)]
  H = qml.vqe.Hamiltonian([1, 1], commuting_obs)

  dev = qml.device("default.qubit", wires=2)
  ansatz = qml.templates.StronglyEntanglingLayers

  cost_opt = qml.ExpvalCost(ansatz, H, dev, optimize=True)
  cost_no_opt = qml.ExpvalCost(ansatz, H, dev, optimize=False)

  params = qml.init.strong_ent_layers_uniform(3, 2)
  ```

  Grouping these commuting observables leads to fewer device executions:

  ```pycon
  >>> cost_opt(params)
  >>> ex_opt = dev.num_executions
  >>> cost_no_opt(params)
  >>> ex_no_opt = dev.num_executions - ex_opt
  >>> print("Number of executions:", ex_no_opt)
  Number of executions: 2
  >>> print("Number of executions (optimized):", ex_opt)
  Number of executions (optimized): 1
  ```

<h4>New quantum gradient features</h4>

* Compute the analytic gradient of quantum circuits in parallel on supported devices.
  [(#840)](https://github.com/PennyLaneAI/pennylane/pull/840)

  This release introduces support for batch execution of circuits, via a new device API method
  `Device.batch_execute()`. Devices that implement this new API support submitting a batch of
  circuits for *parallel* evaluation simultaneously, which can significantly reduce the computation time.

  Furthermore, if using tape mode and a compatible device, gradient computations will
  automatically make use of the new batch API---providing a speedup during optimization.

* Gradient recipes are now much more powerful, allowing for operations to define their gradient
  via an arbitrary linear combination of circuit evaluations.
  [(#909)](https://github.com/PennyLaneAI/pennylane/pull/909)
  [(#915)](https://github.com/PennyLaneAI/pennylane/pull/915)

  With this change, gradient recipes can now be of the form
  :math:`\frac{\partial}{\partial\phi_k}f(\phi_k) = \sum_{i} c_i f(a_i \phi_k + s_i )`,
  and are no longer restricted to two-term shifts with identical (but opposite in sign) shift values.

  As a result, PennyLane now supports native analytic quantum gradients for the
  controlled rotation operations `CRX`, `CRY`, `CRZ`, and `CRot`. This allows for parameter-shift
  analytic gradients on hardware, without decomposition.

  Note that this is a breaking change for developers; please see the *Breaking Changes* section
  for more details.

* The `qnn.KerasLayer` class now supports differentiating the QNode through classical
  backpropagation in tape mode.
  [(#869)](https://github.com/PennyLaneAI/pennylane/pull/869)

  ```python
  qml.enable_tape()

  dev = qml.device("default.qubit.tf", wires=2)

  @qml.qnode(dev, interface="tf", diff_method="backprop")
  def f(inputs, weights):
      qml.templates.AngleEmbedding(inputs, wires=range(2))
      qml.templates.StronglyEntanglingLayers(weights, wires=range(2))
      return [qml.expval(qml.PauliZ(i)) for i in range(2)]

  weight_shapes = {"weights": (3, 2, 3)}

  qlayer = qml.qnn.KerasLayer(f, weight_shapes, output_dim=2)

  inputs = tf.constant(np.random.random((4, 2)), dtype=tf.float32)

  with tf.GradientTape() as tape:
      out = qlayer(inputs)

  tape.jacobian(out, qlayer.trainable_weights)
  ```

<h4>New operations, templates, and measurements</h4>

* Adds the `qml.density_matrix` QNode return with partial trace capabilities.
  [(#878)](https://github.com/PennyLaneAI/pennylane/pull/878)

  The density matrix over the provided wires is returned, with all other subsystems traced out.
  `qml.density_matrix` currently works for both the `default.qubit` and `default.mixed` devices.

  ```python
  qml.enable_tape()
  dev = qml.device("default.qubit", wires=2)

  def circuit(x):
      qml.PauliY(wires=0)
      qml.Hadamard(wires=1)
      return qml.density_matrix(wires=[1])  # wire 0 is traced out
  ```

* Adds the square-root X gate `SX`. [(#871)](https://github.com/PennyLaneAI/pennylane/pull/871)

  ```python
  dev = qml.device("default.qubit", wires=1)

  @qml.qnode(dev)
  def circuit():
      qml.SX(wires=[0])
      return qml.expval(qml.PauliZ(wires=[0]))
  ```

* Two new hardware-efficient particle-conserving templates have been implemented
  to perform VQE-based quantum chemistry simulations. The new templates apply
  several layers of the particle-conserving entanglers proposed in Figs. 2a and 2b
  of Barkoutsos *et al*., [arXiv:1805.04340](https://arxiv.org/abs/1805.04340)
  [(#875)](https://github.com/PennyLaneAI/pennylane/pull/875)
  [(#876)](https://github.com/PennyLaneAI/pennylane/pull/876)

<h4>Estimate and track resources</h4>

* The `QuantumTape` class now contains basic resource estimation functionality. The method
  `tape.get_resources()` returns a dictionary with a list of the constituent operations and the
  number of times they appear in the circuit. Similarly, `tape.get_depth()` computes the circuit depth.
  [(#862)](https://github.com/PennyLaneAI/pennylane/pull/862)

  ```pycon
  >>> with qml.tape.QuantumTape() as tape:
  ...    qml.Hadamard(wires=0)
  ...    qml.RZ(0.26, wires=1)
  ...    qml.CNOT(wires=[1, 0])
  ...    qml.Rot(1.8, -2.7, 0.2, wires=0)
  ...    qml.Hadamard(wires=1)
  ...    qml.CNOT(wires=[0, 1])
  ...    qml.expval(qml.PauliZ(0) @ qml.PauliZ(1))
  >>> tape.get_resources()
  {'Hadamard': 2, 'RZ': 1, 'CNOT': 2, 'Rot': 1}
  >>> tape.get_depth()
  4
  ```

* The number of device executions over a QNode's lifetime can now be returned using `num_executions`.
  [(#853)](https://github.com/PennyLaneAI/pennylane/pull/853)

  ```pycon
  >>> dev = qml.device("default.qubit", wires=2)
  >>> @qml.qnode(dev)
  ... def circuit(x, y):
  ...    qml.RX(x, wires=[0])
  ...    qml.RY(y, wires=[1])
  ...    qml.CNOT(wires=[0, 1])
  ...    return qml.expval(qml.PauliZ(0) @ qml.PauliX(1))
  >>> for _ in range(10):
  ...    circuit(0.432, 0.12)
  >>> print(dev.num_executions)
  10
  ```

<h3>Improvements</h3>

* Support for tape mode has improved across PennyLane. The following features now work in tape mode:

  - QNode collections [(#863)](https://github.com/PennyLaneAI/pennylane/pull/863)

  - `qnn.ExpvalCost` [(#863)](https://github.com/PennyLaneAI/pennylane/pull/863)
    [(#911)](https://github.com/PennyLaneAI/pennylane/pull/911)

  - `qml.qnn.KerasLayer` [(#869)](https://github.com/PennyLaneAI/pennylane/pull/869)

  - `qml.qnn.TorchLayer` [(#865)](https://github.com/PennyLaneAI/pennylane/pull/865)

  - The `qml.qaoa` module [(#905)](https://github.com/PennyLaneAI/pennylane/pull/905)

* A new function, `qml.refresh_devices()`, has been added, allowing PennyLane to
  rescan installed PennyLane plugins and refresh the device list. In addition, the `qml.device`
  loader will attempt to refresh devices if the required plugin device cannot be found.
  This will result in an improved experience if installing PennyLane and plugins within
  a running Python session (for example, on Google Colab), and avoid the need to
  restart the kernel/runtime.
  [(#907)](https://github.com/PennyLaneAI/pennylane/pull/907)

* When using `grad_fn = qml.grad(cost)` to compute the gradient of a cost function with the Autograd
  interface, the value of the intermediate forward pass is now available via the `grad_fn.forward`
  property
  [(#914)](https://github.com/PennyLaneAI/pennylane/pull/914):

  ```python
  def cost_fn(x, y):
      return 2 * np.sin(x[0]) * np.exp(-x[1]) + x[0] ** 3 + np.cos(y)

  params = np.array([0.1, 0.5], requires_grad=True)
  data = np.array(0.65, requires_grad=False)
  grad_fn = qml.grad(cost_fn)

  grad_fn(params, data)  # perform backprop and evaluate the gradient
  grad_fn.forward  # the cost function value
  ```

* Gradient-based optimizers now have a `step_and_cost` method that returns
  both the next step as well as the objective (cost) function output.
  [(#916)](https://github.com/PennyLaneAI/pennylane/pull/916)

  ```pycon
  >>> opt = qml.GradientDescentOptimizer()
  >>> params, cost = opt.step_and_cost(cost_fn, params)
  ```

* PennyLane provides a new experimental module `qml.proc` which provides framework-agnostic processing
  functions for array and tensor manipulations.
  [(#886)](https://github.com/PennyLaneAI/pennylane/pull/886)

  Given the input tensor-like object, the call is
  dispatched to the corresponding array manipulation framework, allowing for end-to-end
  differentiation to be preserved.

  ```pycon
  >>> x = torch.tensor([1., 2.])
  >>> qml.proc.ones_like(x)
  tensor([1, 1])
  >>> y = tf.Variable([[0], [5]])
  >>> qml.proc.ones_like(y, dtype=np.complex128)
  <tf.Tensor: shape=(2, 1), dtype=complex128, numpy=
  array([[1.+0.j],
         [1.+0.j]])>
  ```

  Note that these functions are experimental, and only a subset of common functionality is
  supported. Furthermore, the names and behaviour of these functions may differ from similar
  functions in common frameworks; please refer to the function docstrings for more details.

* The gradient methods in tape mode now fully separate the quantum and classical processing. Rather
  than returning the evaluated gradients directly, they now return a tuple containing the required
  quantum and classical processing steps.
  [(#840)](https://github.com/PennyLaneAI/pennylane/pull/840)

  ```python
  def gradient_method(idx, param, **options):
      # generate the quantum tapes that must be computed
      # to determine the quantum gradient
      tapes = quantum_gradient_tapes(self)

      def processing_fn(results):
          # perform classical processing on the evaluated tapes
          # returning the evaluated quantum gradient
          return classical_processing(results)

      return tapes, processing_fn
  ```

  The `JacobianTape.jacobian()` method has been similarly modified to accumulate all gradient
  quantum tapes and classical processing functions, evaluate all quantum tapes simultaneously,
  and then apply the post-processing functions to the evaluated tape results.

* The MultiRZ gate now has a defined generator, allowing it to be used in quantum natural gradient
  optimization.
  [(#912)](https://github.com/PennyLaneAI/pennylane/pull/912)

* The CRot gate now has a `decomposition` method, which breaks the gate down into rotations
  and CNOT gates. This allows `CRot` to be used on devices that do not natively support it.
  [(#908)](https://github.com/PennyLaneAI/pennylane/pull/908)

* The classical processing in the `MottonenStatePreparation` template has been largely
  rewritten to use dense matrices and tensor manipulations wherever possible.
  This is in preparation to support differentiation through the template in the future.
  [(#864)](https://github.com/PennyLaneAI/pennylane/pull/864)

* Device-based caching has replaced QNode caching. Caching is now accessed by passing a
  `cache` argument to the device.
  [(#851)](https://github.com/PennyLaneAI/pennylane/pull/851)

  The `cache` argument should be an integer specifying the size of the cache. For example, a
  cache of size 10 is created using:

  ```pycon
  >>> dev = qml.device("default.qubit", wires=2, cache=10)
  ```

* The `Operation`, `Tensor`, and `MeasurementProcess` classes now have the `__copy__` special method
  defined.
  [(#840)](https://github.com/PennyLaneAI/pennylane/pull/840)

  This allows us to ensure that, when a shallow copy is performed of an operation, the
  mutable list storing the operation parameters is *also* shallow copied. Both the old operation and
  the copied operation will continue to share the same parameter data,
  ```pycon
  >>> import copy
  >>> op = qml.RX(0.2, wires=0)
  >>> op2 = copy.copy(op)
  >>> op.data[0] is op2.data[0]
  True
  ```

  however the *list container* is not a reference:

  ```pycon
  >>> op.data is op2.data
  False
  ```

  This allows the parameters of the copied operation to be modified, without mutating
  the parameters of the original operation.

* The `QuantumTape.copy` method has been tweaked so that
  [(#840)](https://github.com/PennyLaneAI/pennylane/pull/840):

  - Optionally, the tape's operations are shallow copied in addition to the tape by passing the
    `copy_operations=True` boolean flag. This allows the copied tape's parameters to be mutated
    without affecting the original tape's parameters. (Note: the two tapes will share parameter data
    *until* one of the tapes has their parameter list modified.)

  - Copied tapes can be cast to another `QuantumTape` subclass by passing the `tape_cls` keyword
    argument.

<h3>Breaking changes</h3>

* Updated how parameter-shift gradient recipes are defined for operations, allowing for
  gradient recipes that are specified as an arbitrary number of terms.
  [(#909)](https://github.com/PennyLaneAI/pennylane/pull/909)

  Previously, `Operation.grad_recipe` was restricted to two-term parameter-shift formulas.
  With this change, the gradient recipe now contains elements of the form
  :math:`[c_i, a_i, s_i]`, resulting in a gradient recipe of
  :math:`\frac{\partial}{\partial\phi_k}f(\phi_k) = \sum_{i} c_i f(a_i \phi_k + s_i )`.

  As this is a breaking change, all custom operations with defined gradient recipes must be
  updated to continue working with PennyLane 0.13. Note though that if `grad_recipe = None`, the
  default gradient recipe remains unchanged, and corresponds to the two terms :math:`[c_0, a_0, s_0]=[1/2, 1, \pi/2]`
  and :math:`[c_1, a_1, s_1]=[-1/2, 1, -\pi/2]` for every parameter.

- The `VQECost` class has been renamed to `ExpvalCost` to reflect its general applicability
  beyond VQE. Use of `VQECost` is still possible but will result in a deprecation warning.
  [(#913)](https://github.com/PennyLaneAI/pennylane/pull/913)

<h3>Bug fixes</h3>

* The `default.qubit.tf` device is updated to handle TensorFlow objects (e.g.,
  `tf.Variable`) as gate parameters correctly when using the `MultiRZ` and
  `CRot` operations.
  [(#921)](https://github.com/PennyLaneAI/pennylane/pull/921)

* PennyLane tensor objects are now unwrapped in BaseQNode when passed as a
  keyword argument to the quantum function.
  [(#903)](https://github.com/PennyLaneAI/pennylane/pull/903)
  [(#893)](https://github.com/PennyLaneAI/pennylane/pull/893)

* The new tape mode now prevents multiple observables from being evaluated on the same wire
  if the observables are not qubit-wise commuting Pauli words.
  [(#882)](https://github.com/PennyLaneAI/pennylane/pull/882)

* Fixes a bug in `default.qubit` whereby inverses of common gates were not being applied
  via efficient gate-specific methods, instead falling back to matrix-vector multiplication.
  The following gates were affected: `PauliX`, `PauliY`, `PauliZ`, `Hadamard`, `SWAP`, `S`,
  `T`, `CNOT`, `CZ`.
  [(#872)](https://github.com/PennyLaneAI/pennylane/pull/872)

* The `PauliRot` operation now gracefully handles single-qubit Paulis, and all-identity Paulis
  [(#860)](https://github.com/PennyLaneAI/pennylane/pull/860).

* Fixes a bug whereby binary Python operators were not properly propagating the `requires_grad`
  attribute to the output tensor.
  [(#889)](https://github.com/PennyLaneAI/pennylane/pull/889)

* Fixes a bug which prevents `TorchLayer` from doing `backward` when CUDA is enabled.
  [(#899)](https://github.com/PennyLaneAI/pennylane/pull/899)

* Fixes a bug where multi-threaded execution of `QNodeCollection` sometimes fails
  because of simultaneous queuing. This is fixed by adding thread locking during queuing.
  [(#910)](https://github.com/PennyLaneAI/pennylane/pull/918)

* Fixes a bug in `QuantumTape.set_parameters()`. The previous implementation assumed
  that the `self.trainable_parms` set would always be iterated over in increasing integer
  order. However, this is not guaranteed behaviour, and can lead to the incorrect tape parameters
  being set if this is not the case.
  [(#923)](https://github.com/PennyLaneAI/pennylane/pull/923)

* Fixes broken error message if a QNode is instantiated with an unknown exception.
  [(#930)](https://github.com/PennyLaneAI/pennylane/pull/930)

<h3>Contributors</h3>

This release contains contributions from (in alphabetical order):

Juan Miguel Arrazola, Thomas Bromley, Christina Lee, Alain Delgado Gran, Olivia Di Matteo, Anthony
Hayes, Theodor Isacsson, Josh Izaac, Soran Jahangiri, Nathan Killoran, Shumpei Kobayashi, Romain
Moyard, Zeyue Niu, Maria Schuld, Antal Száva.

# Release 0.12.0

<h3>New features since last release</h3>

<h4>New and improved simulators</h4>

* PennyLane now supports a new device, `default.mixed`, designed for
  simulating mixed-state quantum computations. This enables native
  support for implementing noisy channels in a circuit, which generally
  map pure states to mixed states.
  [(#794)](https://github.com/PennyLaneAI/pennylane/pull/794)
  [(#807)](https://github.com/PennyLaneAI/pennylane/pull/807)
  [(#819)](https://github.com/PennyLaneAI/pennylane/pull/819)

  The device can be initialized as
  ```pycon
  >>> dev = qml.device("default.mixed", wires=1)
  ```

  This allows the construction of QNodes that include non-unitary operations,
  such as noisy channels:

  ```pycon
  >>> @qml.qnode(dev)
  ... def circuit(params):
  ...     qml.RX(params[0], wires=0)
  ...     qml.RY(params[1], wires=0)
  ...     qml.AmplitudeDamping(0.5, wires=0)
  ...     return qml.expval(qml.PauliZ(0))
  >>> print(circuit([0.54, 0.12]))
  0.9257702929524184
  >>> print(circuit([0, np.pi]))
  0.0
  ```

<h4>New tools for optimizing measurements</h4>

* The new `grouping` module provides functionality for grouping simultaneously measurable Pauli word
  observables.
  [(#761)](https://github.com/PennyLaneAI/pennylane/pull/761)
  [(#850)](https://github.com/PennyLaneAI/pennylane/pull/850)
  [(#852)](https://github.com/PennyLaneAI/pennylane/pull/852)

  - The `optimize_measurements` function will take as input a list of Pauli word observables and
    their corresponding coefficients (if any), and will return the partitioned Pauli terms
    diagonalized in the measurement basis and the corresponding diagonalizing circuits.

    ```python
    from pennylane.grouping import optimize_measurements
    h, nr_qubits = qml.qchem.molecular_hamiltonian("h2", "h2.xyz")
    rotations, grouped_ops, grouped_coeffs = optimize_measurements(h.ops, h.coeffs, grouping="qwc")
    ```

    The diagonalizing circuits of `rotations` correspond to the diagonalized Pauli word groupings of
    `grouped_ops`.

  - Pauli word partitioning utilities are performed by the `PauliGroupingStrategy`
    class. An input list of Pauli words can be partitioned into mutually commuting,
    qubit-wise-commuting, or anticommuting groupings.

    For example, partitioning Pauli words into anticommutative groupings by the Recursive Largest
    First (RLF) graph colouring heuristic:

    ```python
    from pennylane import PauliX, PauliY, PauliZ, Identity
    from pennylane.grouping import group_observables
    pauli_words = [
        Identity('a') @ Identity('b'),
        Identity('a') @ PauliX('b'),
        Identity('a') @ PauliY('b'),
        PauliZ('a') @ PauliX('b'),
        PauliZ('a') @ PauliY('b'),
        PauliZ('a') @ PauliZ('b')
    ]
    groupings = group_observables(pauli_words, grouping_type='anticommuting', method='rlf')
    ```

  - Various utility functions are included for obtaining and manipulating Pauli
    words in the binary symplectic vector space representation.

    For instance, two Pauli words may be converted to their binary vector representation:

    ```pycon
    >>> from pennylane.grouping import pauli_to_binary
    >>> from pennylane.wires import Wires
    >>> wire_map = {Wires('a'): 0, Wires('b'): 1}
    >>> pauli_vec_1 = pauli_to_binary(qml.PauliX('a') @ qml.PauliY('b'))
    >>> pauli_vec_2 = pauli_to_binary(qml.PauliZ('a') @ qml.PauliZ('b'))
    >>> pauli_vec_1
    [1. 1. 0. 1.]
    >>> pauli_vec_2
    [0. 0. 1. 1.]
    ```

    Their product up to a phase may be computed by taking the sum of their binary vector
    representations, and returned in the operator representation.

    ```pycon
    >>> from pennylane.grouping import binary_to_pauli
    >>> binary_to_pauli((pauli_vec_1 + pauli_vec_2) % 2, wire_map)
    Tensor product ['PauliY', 'PauliX']: 0 params, wires ['a', 'b']
    ```

    For more details on the grouping module, see the
    [grouping module documentation](https://pennylane.readthedocs.io/en/stable/code/qml_grouping.html)


<h4>Returning the quantum state from simulators</h4>

* The quantum state of a QNode can now be returned using the `qml.state()` return function.
  [(#818)](https://github.com/XanaduAI/pennylane/pull/818)

  ```python
  import pennylane as qml

  dev = qml.device("default.qubit", wires=3)
  qml.enable_tape()

  @qml.qnode(dev)
  def qfunc(x, y):
      qml.RZ(x, wires=0)
      qml.CNOT(wires=[0, 1])
      qml.RY(y, wires=1)
      qml.CNOT(wires=[0, 2])
      return qml.state()

  >>> qfunc(0.56, 0.1)
  array([0.95985437-0.27601028j, 0.        +0.j        ,
         0.04803275-0.01381203j, 0.        +0.j        ,
         0.        +0.j        , 0.        +0.j        ,
         0.        +0.j        , 0.        +0.j        ])
  ```

  Differentiating the state is currently available when using the
  classical backpropagation differentiation method (`diff_method="backprop"`) with a compatible device,
  and when using the new tape mode.

<h4>New operations and channels</h4>

* PennyLane now includes standard channels such as the Amplitude-damping,
  Phase-damping, and Depolarizing channels, as well as the ability
  to make custom qubit channels.
  [(#760)](https://github.com/PennyLaneAI/pennylane/pull/760)
  [(#766)](https://github.com/PennyLaneAI/pennylane/pull/766)
  [(#778)](https://github.com/PennyLaneAI/pennylane/pull/778)

* The controlled-Y operation is now available via `qml.CY`. For devices that do
  not natively support the controlled-Y operation, it will be decomposed
  into `qml.RY`, `qml.CNOT`, and `qml.S` operations.
  [(#806)](https://github.com/PennyLaneAI/pennylane/pull/806)

<h4>Preview the next-generation PennyLane QNode</h4>

* The new PennyLane `tape` module provides a re-formulated QNode class, rewritten from the ground-up,
  that uses a new `QuantumTape` object to represent the QNode's quantum circuit. Tape mode
  provides several advantages over the standard PennyLane QNode.
  [(#785)](https://github.com/PennyLaneAI/pennylane/pull/785)
  [(#792)](https://github.com/PennyLaneAI/pennylane/pull/792)
  [(#796)](https://github.com/PennyLaneAI/pennylane/pull/796)
  [(#800)](https://github.com/PennyLaneAI/pennylane/pull/800)
  [(#803)](https://github.com/PennyLaneAI/pennylane/pull/803)
  [(#804)](https://github.com/PennyLaneAI/pennylane/pull/804)
  [(#805)](https://github.com/PennyLaneAI/pennylane/pull/805)
  [(#808)](https://github.com/PennyLaneAI/pennylane/pull/808)
  [(#810)](https://github.com/PennyLaneAI/pennylane/pull/810)
  [(#811)](https://github.com/PennyLaneAI/pennylane/pull/811)
  [(#815)](https://github.com/PennyLaneAI/pennylane/pull/815)
  [(#820)](https://github.com/PennyLaneAI/pennylane/pull/820)
  [(#823)](https://github.com/PennyLaneAI/pennylane/pull/823)
  [(#824)](https://github.com/PennyLaneAI/pennylane/pull/824)
  [(#829)](https://github.com/PennyLaneAI/pennylane/pull/829)

  - Support for in-QNode classical processing: Tape mode allows for differentiable classical
    processing within the QNode.

  - No more Variable wrapping: In tape mode, QNode arguments no longer become `Variable`
    objects within the QNode.

  - Less restrictive QNode signatures: There is no longer any restriction on the QNode signature;
    the QNode can be defined and called following the same rules as standard Python functions.

  - Unifying all QNodes: The tape-mode QNode merges all QNodes (including the
    `JacobianQNode` and the `PassthruQNode`) into a single unified QNode, with
    identical behaviour regardless of the differentiation type.

  - Optimizations: Tape mode provides various performance optimizations, reducing pre- and
    post-processing overhead, and reduces the number of quantum evaluations in certain cases.

  Note that tape mode is **experimental**, and does not currently have feature-parity with the
  existing QNode. [Feedback and bug reports](https://github.com/PennyLaneAI/pennylane/issues) are
  encouraged and will help improve the new tape mode.

  Tape mode can be enabled globally via the `qml.enable_tape` function, without changing your
  PennyLane code:

  ```python
  qml.enable_tape()
  dev = qml.device("default.qubit", wires=1)

  @qml.qnode(dev, interface="tf")
  def circuit(p):
      print("Parameter value:", p)
      qml.RX(tf.sin(p[0])**2 + p[1], wires=0)
      return qml.expval(qml.PauliZ(0))
  ```

  For more details, please see the [tape mode
  documentation](https://pennylane.readthedocs.io/en/stable/code/qml_tape.html).

<h3>Improvements</h3>

* QNode caching has been introduced, allowing the QNode to keep track of the results of previous
  device executions and reuse those results in subsequent calls.
  Note that QNode caching is only supported in the new and experimental tape-mode.
  [(#817)](https://github.com/PennyLaneAI/pennylane/pull/817)

  Caching is available by passing a `caching` argument to the QNode:

  ```python
  dev = qml.device("default.qubit", wires=2)
  qml.enable_tape()

  @qml.qnode(dev, caching=10)  # cache up to 10 evaluations
  def qfunc(x):
      qml.RX(x, wires=0)
      qml.RX(0.3, wires=1)
      qml.CNOT(wires=[0, 1])
      return qml.expval(qml.PauliZ(1))

  qfunc(0.1)  # first evaluation executes on the device
  qfunc(0.1)  # second evaluation accesses the cached result
  ```

* Sped up the application of certain gates in `default.qubit` by using array/tensor
  manipulation tricks. The following gates are affected: `PauliX`, `PauliY`, `PauliZ`,
  `Hadamard`, `SWAP`, `S`, `T`, `CNOT`, `CZ`.
  [(#772)](https://github.com/PennyLaneAI/pennylane/pull/772)

* The computation of marginal probabilities has been made more efficient for devices
  with a large number of wires, achieving in some cases a 5x speedup.
  [(#799)](https://github.com/PennyLaneAI/pennylane/pull/799)

* Adds arithmetic operations (addition, tensor product,
  subtraction, and scalar multiplication) between `Hamiltonian`,
  `Tensor`, and `Observable` objects, and inline arithmetic
  operations between Hamiltonians and other observables.
  [(#765)](https://github.com/PennyLaneAI/pennylane/pull/765)

  Hamiltonians can now easily be defined as sums of observables:

  ```pycon3
  >>> H = 3 * qml.PauliZ(0) - (qml.PauliX(0) @ qml.PauliX(1)) + qml.Hamiltonian([4], [qml.PauliZ(0)])
  >>> print(H)
  (7.0) [Z0] + (-1.0) [X0 X1]
  ```

* Adds `compare()` method to `Observable` and `Hamiltonian` classes, which allows
  for comparison between observable quantities.
  [(#765)](https://github.com/PennyLaneAI/pennylane/pull/765)

  ```pycon3
  >>> H = qml.Hamiltonian([1], [qml.PauliZ(0)])
  >>> obs = qml.PauliZ(0) @ qml.Identity(1)
  >>> print(H.compare(obs))
  True
  ```

  ```pycon3
  >>> H = qml.Hamiltonian([2], [qml.PauliZ(0)])
  >>> obs = qml.PauliZ(1) @ qml.Identity(0)
  >>> print(H.compare(obs))
  False
  ```

* Adds `simplify()` method to the `Hamiltonian` class.
  [(#765)](https://github.com/PennyLaneAI/pennylane/pull/765)

  ```pycon3
  >>> H = qml.Hamiltonian([1, 2], [qml.PauliZ(0), qml.PauliZ(0) @ qml.Identity(1)])
  >>> H.simplify()
  >>> print(H)
  (3.0) [Z0]
  ```

* Added a new bit-flip mixer to the `qml.qaoa` module.
  [(#774)](https://github.com/PennyLaneAI/pennylane/pull/774)

* Summation of two `Wires` objects is now supported and will return
  a `Wires` object containing the set of all wires defined by the
  terms in the summation.
  [(#812)](https://github.com/PennyLaneAI/pennylane/pull/812)

<h3>Breaking changes</h3>

* The PennyLane NumPy module now returns scalar (zero-dimensional) arrays where
  Python scalars were previously returned.
  [(#820)](https://github.com/PennyLaneAI/pennylane/pull/820)
  [(#833)](https://github.com/PennyLaneAI/pennylane/pull/833)

  For example, this affects array element indexing, and summation:

  ```pycon
  >>> x = np.array([1, 2, 3], requires_grad=False)
  >>> x[0]
  tensor(1, requires_grad=False)
  >>> np.sum(x)
  tensor(6, requires_grad=True)
  ```

  This may require small updates to user code. A convenience method, `np.tensor.unwrap()`,
  has been added to help ease the transition. This converts PennyLane NumPy tensors
  to standard NumPy arrays and Python scalars:

  ```pycon
  >>> x = np.array(1.543, requires_grad=False)
  >>> x.unwrap()
  1.543
  ```

  Note, however, that information regarding array differentiability will be
  lost.

* The device capabilities dictionary has been redesigned, for clarity and robustness. In particular,
  the capabilities dictionary is now inherited from the parent class, various keys have more
  expressive names, and all keys are now defined in the base device class. For more details, please
  [refer to the developer
  documentation](https://pennylane.readthedocs.io/en/stable/development/plugins.html#device-capabilities).
  [(#781)](https://github.com/PennyLaneAI/pennylane/pull/781/files)

<h3>Bug fixes</h3>

* Changed to use lists for storing variable values inside `BaseQNode`
  allowing complex matrices to be passed to `QubitUnitary`.
  [(#773)](https://github.com/PennyLaneAI/pennylane/pull/773)

* Fixed a bug within `default.qubit`, resulting in greater efficiency
  when applying a state vector to all wires on the device.
  [(#849)](https://github.com/PennyLaneAI/pennylane/pull/849)

<h3>Documentation</h3>

* Equations have been added to the `qml.sample` and `qml.probs` docstrings
  to clarify the mathematical foundation of the performed measurements.
  [(#843)](https://github.com/PennyLaneAI/pennylane/pull/843)

<h3>Contributors</h3>

This release contains contributions from (in alphabetical order):

Aroosa Ijaz, Juan Miguel Arrazola, Thomas Bromley, Jack Ceroni, Alain Delgado Gran, Josh Izaac,
Soran Jahangiri, Nathan Killoran, Robert Lang, Cedric Lin, Olivia Di Matteo, Nicolás Quesada, Maria
Schuld, Antal Száva.

# Release 0.11.0

<h3>New features since last release</h3>

<h4>New and improved simulators</h4>

* Added a new device, `default.qubit.autograd`, a pure-state qubit simulator written using Autograd.
  This device supports classical backpropagation (`diff_method="backprop"`); this can
  be faster than the parameter-shift rule for computing quantum gradients
  when the number of parameters to be optimized is large.
  [(#721)](https://github.com/XanaduAI/pennylane/pull/721)

  ```pycon
  >>> dev = qml.device("default.qubit.autograd", wires=1)
  >>> @qml.qnode(dev, diff_method="backprop")
  ... def circuit(x):
  ...     qml.RX(x[1], wires=0)
  ...     qml.Rot(x[0], x[1], x[2], wires=0)
  ...     return qml.expval(qml.PauliZ(0))
  >>> weights = np.array([0.2, 0.5, 0.1])
  >>> grad_fn = qml.grad(circuit)
  >>> print(grad_fn(weights))
  array([-2.25267173e-01, -1.00864546e+00,  6.93889390e-18])
  ```

  See the [device documentation](https://pennylane.readthedocs.io/en/stable/code/api/pennylane.devices.default_qubit_autograd.DefaultQubitAutograd.html) for more details.

* A new experimental C++ state-vector simulator device is now available, `lightning.qubit`. It
  uses the C++ Eigen library to perform fast linear algebra calculations for simulating quantum
  state-vector evolution.

  `lightning.qubit` is currently in beta; it can be installed via `pip`:

  ```console
  $ pip install pennylane-lightning
  ```

  Once installed, it can be used as a PennyLane device:

  ```pycon
  >>> dev = qml.device("lightning.qubit", wires=2)
  ```

  For more details, please see the [lightning qubit documentation](https://pennylane-lightning.readthedocs.io).

<h4>New algorithms and templates</h4>

* Added built-in QAOA functionality via the new `qml.qaoa` module.
  [(#712)](https://github.com/PennyLaneAI/pennylane/pull/712)
  [(#718)](https://github.com/PennyLaneAI/pennylane/pull/718)
  [(#741)](https://github.com/PennyLaneAI/pennylane/pull/741)
  [(#720)](https://github.com/PennyLaneAI/pennylane/pull/720)

  This includes the following features:

  * New `qml.qaoa.x_mixer` and `qml.qaoa.xy_mixer` functions for defining Pauli-X and XY
    mixer Hamiltonians.

  * MaxCut: The `qml.qaoa.maxcut` function allows easy construction of the cost Hamiltonian
    and recommended mixer Hamiltonian for solving the MaxCut problem for a supplied graph.

  * Layers: `qml.qaoa.cost_layer` and `qml.qaoa.mixer_layer` take cost and mixer
    Hamiltonians, respectively, and apply the corresponding QAOA cost and mixer layers
    to the quantum circuit

  For example, using PennyLane to construct and solve a MaxCut problem with QAOA:

  ```python
  wires = range(3)
  graph = Graph([(0, 1), (1, 2), (2, 0)])
  cost_h, mixer_h = qaoa.maxcut(graph)

  def qaoa_layer(gamma, alpha):
      qaoa.cost_layer(gamma, cost_h)
      qaoa.mixer_layer(alpha, mixer_h)

  def antatz(params, **kwargs):

      for w in wires:
          qml.Hadamard(wires=w)

      # repeat the QAOA layer two times
      qml.layer(qaoa_layer, 2, params[0], params[1])

  dev = qml.device('default.qubit', wires=len(wires))
  cost_function = qml.VQECost(ansatz, cost_h, dev)
  ```

* Added an `ApproxTimeEvolution` template to the PennyLane templates module, which
  can be used to implement Trotterized time-evolution under a Hamiltonian.
  [(#710)](https://github.com/XanaduAI/pennylane/pull/710)

  <img src="https://pennylane.readthedocs.io/en/latest/_static/templates/subroutines/approx_time_evolution.png" width=50%/>

* Added a `qml.layer` template-constructing function, which takes a unitary, and
  repeatedly applies it on a set of wires to a given depth.
  [(#723)](https://github.com/PennyLaneAI/pennylane/pull/723)

  ```python
  def subroutine():
      qml.Hadamard(wires=[0])
      qml.CNOT(wires=[0, 1])
      qml.PauliX(wires=[1])

  dev = qml.device('default.qubit', wires=3)

  @qml.qnode(dev)
  def circuit():
      qml.layer(subroutine, 3)
      return [qml.expval(qml.PauliZ(0)), qml.expval(qml.PauliZ(1))]
  ```

  This creates the following circuit:
  ```pycon
  >>> circuit()
  >>> print(circuit.draw())
  0: ──H──╭C──X──H──╭C──X──H──╭C──X──┤ ⟨Z⟩
  1: ─────╰X────────╰X────────╰X─────┤ ⟨Z⟩
  ```

* Added the `qml.utils.decompose_hamiltonian` function. This function can be used to
  decompose a Hamiltonian into a linear combination of Pauli operators.
  [(#671)](https://github.com/XanaduAI/pennylane/pull/671)

  ```pycon
  >>> A = np.array(
  ... [[-2, -2+1j, -2, -2],
  ... [-2-1j,  0,  0, -1],
  ... [-2,  0, -2, -1],
  ... [-2, -1, -1,  0]])
  >>> coeffs, obs_list = decompose_hamiltonian(A)
  ```

<h4>New device features</h4>

* It is now possible to specify custom wire labels, such as `['anc1', 'anc2', 0, 1, 3]`, where the labels
  can be strings or numbers.
  [(#666)](https://github.com/XanaduAI/pennylane/pull/666)

  Custom wire labels are defined by passing a list to the `wires` argument when creating the device:

  ```pycon
  >>> dev = qml.device("default.qubit", wires=['anc1', 'anc2', 0, 1, 3])
  ```

  Quantum operations should then be invoked with these custom wire labels:

  ``` pycon
  >>> @qml.qnode(dev)
  >>> def circuit():
  ...    qml.Hadamard(wires='anc2')
  ...    qml.CNOT(wires=['anc1', 3])
  ...    ...
  ```

  The existing behaviour, in which the number of wires is specified on device initialization,
  continues to work as usual. This gives a default behaviour where wires are labelled
  by consecutive integers.

  ```pycon
  >>> dev = qml.device("default.qubit", wires=5)
  ```

* An integrated device test suite has been added, which can be used
  to run basic integration tests on core or external devices.
  [(#695)](https://github.com/PennyLaneAI/pennylane/pull/695)
  [(#724)](https://github.com/PennyLaneAI/pennylane/pull/724)
  [(#733)](https://github.com/PennyLaneAI/pennylane/pull/733)

  The test can be invoked against a particular device by calling the `pl-device-test`
  command line program:

  ```console
  $ pl-device-test --device=default.qubit --shots=1234 --analytic=False
  ```

  If the tests are run on external devices, the device and its dependencies must be
  installed locally. For more details, please see the
  [plugin test documentation](http://pennylane.readthedocs.io/en/latest/code/api/pennylane.devices.tests.html).

<h3>Improvements</h3>

* The functions implementing the quantum circuits building the Unitary Coupled-Cluster
  (UCCSD) VQE ansatz have been improved, with a more consistent naming convention and
  improved docstrings.
  [(#748)](https://github.com/PennyLaneAI/pennylane/pull/748)

  The changes include:

  - The terms *1particle-1hole (ph)* and *2particle-2hole (pphh)* excitations
    were replaced with the names *single* and *double* excitations, respectively.

  - The non-differentiable arguments in the `UCCSD` template were renamed accordingly:
    `ph` → `s_wires`, `pphh` → `d_wires`

  - The term *virtual*, previously used to refer the *unoccupied* orbitals, was discarded.

  - The Usage Details sections were updated and improved.

* Added support for TensorFlow 2.3 and PyTorch 1.6.
  [(#725)](https://github.com/PennyLaneAI/pennylane/pull/725)

* Returning probabilities is now supported from photonic QNodes.
  As with qubit QNodes, photonic QNodes returning probabilities are
  end-to-end differentiable.
  [(#699)](https://github.com/XanaduAI/pennylane/pull/699/)

  ```pycon
  >>> dev = qml.device("strawberryfields.fock", wires=2, cutoff_dim=5)
  >>> @qml.qnode(dev)
  ... def circuit(a):
  ...     qml.Displacement(a, 0, wires=0)
  ...     return qml.probs(wires=0)
  >>> print(circuit(0.5))
  [7.78800783e-01 1.94700196e-01 2.43375245e-02 2.02812704e-03 1.26757940e-04]
  ```

<h3>Breaking changes</h3>

* The `pennylane.plugins` and `pennylane.beta.plugins` folders have been renamed to
  `pennylane.devices` and `pennylane.beta.devices`, to reflect their content better.
  [(#726)](https://github.com/XanaduAI/pennylane/pull/726)

<h3>Bug fixes</h3>

* The PennyLane interface conversion functions can now convert QNodes with
  pre-existing interfaces.
  [(#707)](https://github.com/XanaduAI/pennylane/pull/707)

<h3>Documentation</h3>

* The interfaces section of the documentation has been renamed to 'Interfaces and training',
  and updated with the latest variable handling details.
  [(#753)](https://github.com/PennyLaneAI/pennylane/pull/753)

<h3>Contributors</h3>

This release contains contributions from (in alphabetical order):

Juan Miguel Arrazola, Thomas Bromley, Jack Ceroni, Alain Delgado Gran, Shadab Hussain, Theodor
Isacsson, Josh Izaac, Nathan Killoran, Maria Schuld, Antal Száva, Nicola Vitucci.

# Release 0.10.0

<h3>New features since last release</h3>

<h4>New and improved simulators</h4>

* Added a new device, `default.qubit.tf`, a pure-state qubit simulator written using TensorFlow.
  As a result, it supports classical backpropagation as a means to compute the Jacobian. This can
  be faster than the parameter-shift rule for computing quantum gradients
  when the number of parameters to be optimized is large.

  `default.qubit.tf` is designed to be used with end-to-end classical backpropagation
  (`diff_method="backprop"`) with the TensorFlow interface. This is the default method
  of differentiation when creating a QNode with this device.

  Using this method, the created QNode is a 'white-box' that is
  tightly integrated with your TensorFlow computation, including
  [AutoGraph](https://www.tensorflow.org/guide/function) support:

  ```pycon
  >>> dev = qml.device("default.qubit.tf", wires=1)
  >>> @tf.function
  ... @qml.qnode(dev, interface="tf", diff_method="backprop")
  ... def circuit(x):
  ...     qml.RX(x[1], wires=0)
  ...     qml.Rot(x[0], x[1], x[2], wires=0)
  ...     return qml.expval(qml.PauliZ(0))
  >>> weights = tf.Variable([0.2, 0.5, 0.1])
  >>> with tf.GradientTape() as tape:
  ...     res = circuit(weights)
  >>> print(tape.gradient(res, weights))
  tf.Tensor([-2.2526717e-01 -1.0086454e+00  1.3877788e-17], shape=(3,), dtype=float32)
  ```

  See the `default.qubit.tf`
  [documentation](https://pennylane.ai/en/stable/code/api/pennylane.beta.plugins.DefaultQubitTF.html)
  for more details.

* The [default.tensor plugin](https://github.com/XanaduAI/pennylane/blob/master/pennylane/beta/plugins/default_tensor.py)
  has been significantly upgraded. It now allows two different
  tensor network representations to be used: `"exact"` and `"mps"`. The former uses a
  exact factorized representation of quantum states, while the latter uses a matrix product state
  representation.
  ([#572](https://github.com/XanaduAI/pennylane/pull/572))
  ([#599](https://github.com/XanaduAI/pennylane/pull/599))

<h4>New machine learning functionality and integrations</h4>

* PennyLane QNodes can now be converted into Torch layers, allowing for creation of quantum and
  hybrid models using the `torch.nn` API.
  [(#588)](https://github.com/XanaduAI/pennylane/pull/588)

  A PennyLane QNode can be converted into a `torch.nn` layer using the `qml.qnn.TorchLayer` class:

  ```pycon
  >>> @qml.qnode(dev)
  ... def qnode(inputs, weights_0, weight_1):
  ...    # define the circuit
  ...    # ...

  >>> weight_shapes = {"weights_0": 3, "weight_1": 1}
  >>> qlayer = qml.qnn.TorchLayer(qnode, weight_shapes)
  ```

  A hybrid model can then be easily constructed:

  ```pycon
  >>> model = torch.nn.Sequential(qlayer, torch.nn.Linear(2, 2))
  ```

* Added a new "reversible" differentiation method which can be used in simulators, but not hardware.

  The reversible approach is similar to backpropagation, but trades off extra computation for
  enhanced memory efficiency. Where backpropagation caches the state tensors at each step during
  a simulated evolution, the reversible method only caches the final pre-measurement state.

  Compared to the parameter-shift method, the reversible method can be faster or slower,
  depending on the density and location of parametrized gates in a circuit
  (circuits with higher density of parametrized gates near the end of the circuit will see a benefit).
  [(#670)](https://github.com/XanaduAI/pennylane/pull/670)

  ```pycon
  >>> dev = qml.device("default.qubit", wires=2)
  ... @qml.qnode(dev, diff_method="reversible")
  ... def circuit(x):
  ...     qml.RX(x, wires=0)
  ...     qml.RX(x, wires=0)
  ...     qml.CNOT(wires=[0,1])
  ...     return qml.expval(qml.PauliZ(0))
  >>> qml.grad(circuit)(0.5)
  (array(-0.47942554),)
  ```

<h4>New templates and cost functions</h4>

* Added the new templates `UCCSD`, `SingleExcitationUnitary`, and`DoubleExcitationUnitary`,
  which together implement the Unitary Coupled-Cluster Singles and Doubles (UCCSD) ansatz
  to perform VQE-based quantum chemistry simulations using PennyLane-QChem.
  [(#622)](https://github.com/XanaduAI/pennylane/pull/622)
  [(#638)](https://github.com/XanaduAI/pennylane/pull/638)
  [(#654)](https://github.com/XanaduAI/pennylane/pull/654)
  [(#659)](https://github.com/XanaduAI/pennylane/pull/659)
  [(#622)](https://github.com/XanaduAI/pennylane/pull/622)

* Added module `pennylane.qnn.cost` with class `SquaredErrorLoss`. The module contains classes
  to calculate losses and cost functions on circuits with trainable parameters.
  [(#642)](https://github.com/XanaduAI/pennylane/pull/642)

<h3>Improvements</h3>

* Improves the wire management by making the `Operator.wires` attribute a `wires` object.
  [(#666)](https://github.com/XanaduAI/pennylane/pull/666)

* A significant improvement with respect to how QNodes and interfaces mark quantum function
  arguments as differentiable when using Autograd, designed to improve performance and make
  QNodes more intuitive.
  [(#648)](https://github.com/XanaduAI/pennylane/pull/648)
  [(#650)](https://github.com/XanaduAI/pennylane/pull/650)

  In particular, the following changes have been made:

  - A new `ndarray` subclass `pennylane.numpy.tensor`, which extends NumPy arrays with
    the keyword argument and attribute `requires_grad`. Tensors which have `requires_grad=False`
    are treated as non-differentiable by the Autograd interface.

  - A new subpackage `pennylane.numpy`, which wraps `autograd.numpy` such that NumPy functions
    accept the `requires_grad` keyword argument, and allows Autograd to differentiate
    `pennylane.numpy.tensor` objects.

  - The `argnum` argument to `qml.grad` is now optional; if not provided, arguments explicitly
    marked as `requires_grad=False` are excluded for the list of differentiable arguments.
    The ability to pass `argnum` has been retained for backwards compatibility, and
    if present the old behaviour persists.

* The QNode Torch interface now inspects QNode positional arguments.
  If any argument does not have the attribute `requires_grad=True`, it
  is automatically excluded from quantum gradient computations.
  [(#652)](https://github.com/XanaduAI/pennylane/pull/652)
  [(#660)](https://github.com/XanaduAI/pennylane/pull/660)

* The QNode TF interface now inspects QNode positional arguments.
  If any argument is not being watched by a `tf.GradientTape()`,
  it is automatically excluded from quantum gradient computations.
  [(#655)](https://github.com/XanaduAI/pennylane/pull/655)
  [(#660)](https://github.com/XanaduAI/pennylane/pull/660)

* QNodes have two new public methods: `QNode.set_trainable_args()` and `QNode.get_trainable_args()`.
  These are designed to be called by interfaces, to specify to the QNode which of its
  input arguments are differentiable. Arguments which are non-differentiable will not be converted
  to PennyLane Variable objects within the QNode.
  [(#660)](https://github.com/XanaduAI/pennylane/pull/660)

* Added `decomposition` method to PauliX, PauliY, PauliZ, S, T, Hadamard, and PhaseShift gates, which
  decomposes each of these gates into rotation gates.
  [(#668)](https://github.com/XanaduAI/pennylane/pull/668)

* The `CircuitGraph` class now supports serializing contained circuit operations
  and measurement basis rotations to an OpenQASM2.0 script via the new
  `CircuitGraph.to_openqasm()` method.
  [(#623)](https://github.com/XanaduAI/pennylane/pull/623)

<h3>Breaking changes</h3>

* Removes support for Python 3.5.
  [(#639)](https://github.com/XanaduAI/pennylane/pull/639)

<h3>Documentation</h3>

* Various small typos were fixed.

<h3>Contributors</h3>

This release contains contributions from (in alphabetical order):

Thomas Bromley, Jack Ceroni, Alain Delgado Gran, Theodor Isacsson, Josh Izaac,
Nathan Killoran, Maria Schuld, Antal Száva, Nicola Vitucci.


# Release 0.9.0

<h3>New features since last release</h3>

<h4>New machine learning integrations</h4>

* PennyLane QNodes can now be converted into Keras layers, allowing for creation of quantum and
  hybrid models using the Keras API.
  [(#529)](https://github.com/XanaduAI/pennylane/pull/529)

  A PennyLane QNode can be converted into a Keras layer using the `KerasLayer` class:

  ```python
  from pennylane.qnn import KerasLayer

  @qml.qnode(dev)
  def circuit(inputs, weights_0, weight_1):
     # define the circuit
     # ...

  weight_shapes = {"weights_0": 3, "weight_1": 1}
  qlayer = qml.qnn.KerasLayer(circuit, weight_shapes, output_dim=2)
  ```

  A hybrid model can then be easily constructed:

  ```python
  model = tf.keras.models.Sequential([qlayer, tf.keras.layers.Dense(2)])
  ```

* Added a new type of QNode, `qml.qnodes.PassthruQNode`. For simulators which are coded in an
  external library which supports automatic differentiation, PennyLane will treat a PassthruQNode as
  a "white box", and rely on the external library to directly provide gradients via backpropagation.
  This can be more efficient than the using parameter-shift rule for a large number of parameters.
  [(#488)](https://github.com/XanaduAI/pennylane/pull/488)

  Currently this behaviour is supported by PennyLane's `default.tensor.tf` device backend,
  compatible with the `'tf'` interface using TensorFlow 2:

  ```python
  dev = qml.device('default.tensor.tf', wires=2)

  @qml.qnode(dev, diff_method="backprop")
  def circuit(params):
      qml.RX(params[0], wires=0)
      qml.RX(params[1], wires=1)
      qml.CNOT(wires=[0, 1])
      return qml.expval(qml.PauliZ(0))

  qnode = PassthruQNode(circuit, dev)
  params = tf.Variable([0.3, 0.1])

  with tf.GradientTape() as tape:
      tape.watch(params)
      res = qnode(params)

  grad = tape.gradient(res, params)
  ```

<h4>New optimizers</h4>

* Added the `qml.RotosolveOptimizer`, a gradient-free optimizer
  that minimizes the quantum function by updating each parameter,
  one-by-one, via a closed-form expression while keeping other parameters
  fixed.
  [(#636)](https://github.com/XanaduAI/pennylane/pull/636)
  [(#539)](https://github.com/XanaduAI/pennylane/pull/539)

* Added the `qml.RotoselectOptimizer`, which uses Rotosolve to
  minimizes a quantum function with respect to both the
  rotation operations applied and the rotation parameters.
  [(#636)](https://github.com/XanaduAI/pennylane/pull/636)
  [(#539)](https://github.com/XanaduAI/pennylane/pull/539)

  For example, given a quantum function `f` that accepts parameters `x`
  and a list of corresponding rotation operations `generators`,
  the Rotoselect optimizer will, at each step, update both the parameter
  values and the list of rotation gates to minimize the loss:

  ```pycon
  >>> opt = qml.optimize.RotoselectOptimizer()
  >>> x = [0.3, 0.7]
  >>> generators = [qml.RX, qml.RY]
  >>> for _ in range(100):
  ...     x, generators = opt.step(f, x, generators)
  ```


<h4>New operations</h4>

* Added the `PauliRot` gate, which performs an arbitrary
  Pauli rotation on multiple qubits, and the `MultiRZ` gate,
  which performs a rotation generated by a tensor product
  of Pauli Z operators.
  [(#559)](https://github.com/XanaduAI/pennylane/pull/559)

  ```python
  dev = qml.device('default.qubit', wires=4)

  @qml.qnode(dev)
  def circuit(angle):
      qml.PauliRot(angle, "IXYZ", wires=[0, 1, 2, 3])
      return [qml.expval(qml.PauliZ(wire)) for wire in [0, 1, 2, 3]]
  ```

  ```pycon
  >>> circuit(0.4)
  [1.         0.92106099 0.92106099 1.        ]
  >>> print(circuit.draw())
   0: ──╭RI(0.4)──┤ ⟨Z⟩
   1: ──├RX(0.4)──┤ ⟨Z⟩
   2: ──├RY(0.4)──┤ ⟨Z⟩
   3: ──╰RZ(0.4)──┤ ⟨Z⟩
  ```

  If the `PauliRot` gate is not supported on the target device, it will
  be decomposed into `Hadamard`, `RX` and `MultiRZ` gates. Note that
  identity gates in the Pauli word result in untouched wires:

  ```pycon
  >>> print(circuit.draw())
   0: ───────────────────────────────────┤ ⟨Z⟩
   1: ──H──────────╭RZ(0.4)──H───────────┤ ⟨Z⟩
   2: ──RX(1.571)──├RZ(0.4)──RX(-1.571)──┤ ⟨Z⟩
   3: ─────────────╰RZ(0.4)──────────────┤ ⟨Z⟩
  ```

  If the `MultiRZ` gate is not supported, it will be decomposed into
  `CNOT` and `RZ` gates:

  ```pycon
  >>> print(circuit.draw())
   0: ──────────────────────────────────────────────────┤ ⟨Z⟩
   1: ──H──────────────╭X──RZ(0.4)──╭X──────H───────────┤ ⟨Z⟩
   2: ──RX(1.571)──╭X──╰C───────────╰C──╭X──RX(-1.571)──┤ ⟨Z⟩
   3: ─────────────╰C───────────────────╰C──────────────┤ ⟨Z⟩
  ```

* PennyLane now provides `DiagonalQubitUnitary` for diagonal gates, that are e.g.,
  encountered in IQP circuits. These kinds of gates can be evaluated much faster on
  a simulator device.
  [(#567)](https://github.com/XanaduAI/pennylane/pull/567)

  The gate can be used, for example, to efficiently simulate oracles:

  ```python
  dev = qml.device('default.qubit', wires=3)

  # Function as a bitstring
  f = np.array([1, 0, 0, 1, 1, 0, 1, 0])

  @qml.qnode(dev)
  def circuit(weights1, weights2):
      qml.templates.StronglyEntanglingLayers(weights1, wires=[0, 1, 2])

      # Implements the function as a phase-kickback oracle
      qml.DiagonalQubitUnitary((-1)**f, wires=[0, 1, 2])

      qml.templates.StronglyEntanglingLayers(weights2, wires=[0, 1, 2])
      return [qml.expval(qml.PauliZ(w)) for w in range(3)]
  ```

* Added the `TensorN` CVObservable that can represent the tensor product of the
  `NumberOperator` on photonic backends.
  [(#608)](https://github.com/XanaduAI/pennylane/pull/608)

<h4>New templates</h4>

* Added the `ArbitraryUnitary` and `ArbitraryStatePreparation` templates, which use
  `PauliRot` gates to perform an arbitrary unitary and prepare an arbitrary basis
  state with the minimal number of parameters.
  [(#590)](https://github.com/XanaduAI/pennylane/pull/590)

  ```python
  dev = qml.device('default.qubit', wires=3)

  @qml.qnode(dev)
  def circuit(weights1, weights2):
        qml.templates.ArbitraryStatePreparation(weights1, wires=[0, 1, 2])
        qml.templates.ArbitraryUnitary(weights2, wires=[0, 1, 2])
        return qml.probs(wires=[0, 1, 2])
  ```

* Added the `IQPEmbedding` template, which encodes inputs into the diagonal gates of an
  IQP circuit.
  [(#605)](https://github.com/XanaduAI/pennylane/pull/605)

  <img src="https://pennylane.readthedocs.io/en/latest/_images/iqp.png"
  width=50%></img>

* Added the `SimplifiedTwoDesign` template, which implements the circuit
  design of [Cerezo et al. (2020)](<https://arxiv.org/abs/2001.00550>).
  [(#556)](https://github.com/XanaduAI/pennylane/pull/556)

  <img src="https://pennylane.readthedocs.io/en/latest/_images/simplified_two_design.png"
  width=50%></img>

* Added the `BasicEntanglerLayers` template, which is a simple layer architecture
  of rotations and CNOT nearest-neighbour entanglers.
  [(#555)](https://github.com/XanaduAI/pennylane/pull/555)

  <img src="https://pennylane.readthedocs.io/en/latest/_images/basic_entangler.png"
  width=50%></img>

* PennyLane now offers a broadcasting function to easily construct templates:
  `qml.broadcast()` takes single quantum operations or other templates and applies
  them to wires in a specific pattern.
  [(#515)](https://github.com/XanaduAI/pennylane/pull/515)
  [(#522)](https://github.com/XanaduAI/pennylane/pull/522)
  [(#526)](https://github.com/XanaduAI/pennylane/pull/526)
  [(#603)](https://github.com/XanaduAI/pennylane/pull/603)

  For example, we can use broadcast to repeat a custom template
  across multiple wires:

  ```python
  from pennylane.templates import template

  @template
  def mytemplate(pars, wires):
      qml.Hadamard(wires=wires)
      qml.RY(pars, wires=wires)

  dev = qml.device('default.qubit', wires=3)

  @qml.qnode(dev)
  def circuit(pars):
      qml.broadcast(mytemplate, pattern="single", wires=[0,1,2], parameters=pars)
      return qml.expval(qml.PauliZ(0))
  ```

  ```pycon
  >>> circuit([1, 1, 0.1])
  -0.841470984807896
  >>> print(circuit.draw())
   0: ──H──RY(1.0)──┤ ⟨Z⟩
   1: ──H──RY(1.0)──┤
   2: ──H──RY(0.1)──┤
  ```

  For other available patterns, see the
  [broadcast function documentation](https://pennylane.readthedocs.io/en/latest/code/api/pennylane.broadcast.html).

<h3>Breaking changes</h3>

* The `QAOAEmbedding` now uses the new `MultiRZ` gate as a `ZZ` entangler,
  which changes the convention. While
  previously, the `ZZ` gate in the embedding was implemented as

  ```python
  CNOT(wires=[wires[0], wires[1]])
  RZ(2 * parameter, wires=wires[0])
  CNOT(wires=[wires[0], wires[1]])
  ```

  the `MultiRZ` corresponds to

  ```python
  CNOT(wires=[wires[1], wires[0]])
  RZ(parameter, wires=wires[0])
  CNOT(wires=[wires[1], wires[0]])
  ```

  which differs in the factor of `2`, and fixes a bug in the
  wires that the `CNOT` was applied to.
  [(#609)](https://github.com/XanaduAI/pennylane/pull/609)

* Probability methods are handled by `QubitDevice` and device method
  requirements are modified to simplify plugin development.
  [(#573)](https://github.com/XanaduAI/pennylane/pull/573)

* The internal variables `All` and `Any` to mark an `Operation` as acting on all or any
  wires have been renamed to `AllWires` and `AnyWires`.
  [(#614)](https://github.com/XanaduAI/pennylane/pull/614)

<h3>Improvements</h3>

* A new `Wires` class was introduced for the internal
  bookkeeping of wire indices.
  [(#615)](https://github.com/XanaduAI/pennylane/pull/615)

* Improvements to the speed/performance of the `default.qubit` device.
  [(#567)](https://github.com/XanaduAI/pennylane/pull/567)
  [(#559)](https://github.com/XanaduAI/pennylane/pull/559)

* Added the `"backprop"` and `"device"` differentiation methods to the `qnode`
  decorator.
  [(#552)](https://github.com/XanaduAI/pennylane/pull/552)

  - `"backprop"`: Use classical backpropagation. Default on simulator
    devices that are classically end-to-end differentiable.
    The returned QNode can only be used with the same machine learning
    framework (e.g., `default.tensor.tf` simulator with the `tensorflow` interface).

  - `"device"`: Queries the device directly for the gradient.

  Using the `"backprop"` differentiation method with the `default.tensor.tf`
  device, the created QNode is a 'white-box', and is tightly integrated with
  the overall TensorFlow computation:

  ```python
  >>> dev = qml.device("default.tensor.tf", wires=1)
  >>> @qml.qnode(dev, interface="tf", diff_method="backprop")
  >>> def circuit(x):
  ...     qml.RX(x[1], wires=0)
  ...     qml.Rot(x[0], x[1], x[2], wires=0)
  ...     return qml.expval(qml.PauliZ(0))
  >>> vars = tf.Variable([0.2, 0.5, 0.1])
  >>> with tf.GradientTape() as tape:
  ...     res = circuit(vars)
  >>> tape.gradient(res, vars)
  <tf.Tensor: shape=(3,), dtype=float32, numpy=array([-2.2526717e-01, -1.0086454e+00,  1.3877788e-17], dtype=float32)>
  ```

* The circuit drawer now displays inverted operations, as well as wires
  where probabilities are returned from the device:
  [(#540)](https://github.com/XanaduAI/pennylane/pull/540)

  ```python
  >>> @qml.qnode(dev)
  ... def circuit(theta):
  ...     qml.RX(theta, wires=0)
  ...     qml.CNOT(wires=[0, 1])
  ...     qml.S(wires=1).inv()
  ...     return qml.probs(wires=[0, 1])
  >>> circuit(0.2)
  array([0.99003329, 0.        , 0.        , 0.00996671])
  >>> print(circuit.draw())
  0: ──RX(0.2)──╭C───────╭┤ Probs
  1: ───────────╰X──S⁻¹──╰┤ Probs
  ```

* You can now evaluate the metric tensor of a VQE Hamiltonian via the new
  `VQECost.metric_tensor` method. This allows `VQECost` objects to be directly
  optimized by the quantum natural gradient optimizer (`qml.QNGOptimizer`).
  [(#618)](https://github.com/XanaduAI/pennylane/pull/618)

* The input check functions in `pennylane.templates.utils` are now public
  and visible in the API documentation.
  [(#566)](https://github.com/XanaduAI/pennylane/pull/566)

* Added keyword arguments for step size and order to the `qnode` decorator, as well as
  the `QNode` and `JacobianQNode` classes. This enables the user to set the step size
  and order when using finite difference methods. These options are also exposed when
  creating QNode collections.
  [(#530)](https://github.com/XanaduAI/pennylane/pull/530)
  [(#585)](https://github.com/XanaduAI/pennylane/pull/585)
  [(#587)](https://github.com/XanaduAI/pennylane/pull/587)

* The decomposition for the `CRY` gate now uses the simpler form `RY @ CNOT @ RY @ CNOT`
  [(#547)](https://github.com/XanaduAI/pennylane/pull/547)

* The underlying queuing system was refactored, removing the `qml._current_context`
  property that held the currently active `QNode` or `OperationRecorder`. Now, all
  objects that expose a queue for operations inherit from `QueuingContext` and
  register their queue globally.
  [(#548)](https://github.com/XanaduAI/pennylane/pull/548)

* The PennyLane repository has a new benchmarking tool which supports the comparison of different git revisions.
  [(#568)](https://github.com/XanaduAI/pennylane/pull/568)
  [(#560)](https://github.com/XanaduAI/pennylane/pull/560)
  [(#516)](https://github.com/XanaduAI/pennylane/pull/516)

<h3>Documentation</h3>

* Updated the development section by creating a landing page with links to sub-pages
  containing specific guides.
  [(#596)](https://github.com/XanaduAI/pennylane/pull/596)

* Extended the developer's guide by a section explaining how to add new templates.
  [(#564)](https://github.com/XanaduAI/pennylane/pull/564)

<h3>Bug fixes</h3>

* `tf.GradientTape().jacobian()` can now be evaluated on QNodes using the TensorFlow interface.
  [(#626)](https://github.com/XanaduAI/pennylane/pull/626)

* `RandomLayers()` is now compatible with the qiskit devices.
  [(#597)](https://github.com/XanaduAI/pennylane/pull/597)

* `DefaultQubit.probability()` now returns the correct probability when called with
  `device.analytic=False`.
  [(#563)](https://github.com/XanaduAI/pennylane/pull/563)

* Fixed a bug in the `StronglyEntanglingLayers` template, allowing it to
  work correctly when applied to a single wire.
  [(544)](https://github.com/XanaduAI/pennylane/pull/544)

* Fixed a bug when inverting operations with decompositions; operations marked as inverted
  are now correctly inverted when the fallback decomposition is called.
  [(#543)](https://github.com/XanaduAI/pennylane/pull/543)

* The `QNode.print_applied()` method now correctly displays wires where
  `qml.prob()` is being returned.
  [#542](https://github.com/XanaduAI/pennylane/pull/542)

<h3>Contributors</h3>

This release contains contributions from (in alphabetical order):

Ville Bergholm, Lana Bozanic, Thomas Bromley, Theodor Isacsson, Josh Izaac, Nathan Killoran,
Maggie Li, Johannes Jakob Meyer, Maria Schuld, Sukin Sim, Antal Száva.

# Release 0.8.1

<h3>Improvements</h3>

* Beginning of support for Python 3.8, with the test suite
  now being run in a Python 3.8 environment.
  [(#501)](https://github.com/XanaduAI/pennylane/pull/501)

<h3>Documentation</h3>

* Present templates as a gallery of thumbnails showing the
  basic circuit architecture.
  [(#499)](https://github.com/XanaduAI/pennylane/pull/499)

<h3>Bug fixes</h3>

* Fixed a bug where multiplying a QNode parameter by 0 caused a divide
  by zero error when calculating the parameter shift formula.
  [(#512)](https://github.com/XanaduAI/pennylane/pull/512)

* Fixed a bug where the shape of differentiable QNode arguments
  was being cached on the first construction, leading to indexing
  errors if the QNode was re-evaluated if the argument changed shape.
  [(#505)](https://github.com/XanaduAI/pennylane/pull/505)

<h3>Contributors</h3>

This release contains contributions from (in alphabetical order):

Ville Bergholm, Josh Izaac, Johannes Jakob Meyer, Maria Schuld, Antal Száva.

# Release 0.8.0

<h3>New features since last release</h3>

* Added a quantum chemistry package, `pennylane.qchem`, which supports
  integration with OpenFermion, Psi4, PySCF, and OpenBabel.
  [(#453)](https://github.com/XanaduAI/pennylane/pull/453)

  Features include:

  - Generate the qubit Hamiltonians directly starting with the atomic structure of the molecule.
  - Calculate the mean-field (Hartree-Fock) electronic structure of molecules.
  - Allow to define an active space based on the number of active electrons and active orbitals.
  - Perform the fermionic-to-qubit transformation of the electronic Hamiltonian by
    using different functions implemented in OpenFermion.
  - Convert OpenFermion's QubitOperator to a Pennylane `Hamiltonian` class.
  - Perform a Variational Quantum Eigensolver (VQE) computation with this Hamiltonian in PennyLane.

  Check out the [quantum chemistry quickstart](https://pennylane.readthedocs.io/en/latest/introduction/chemistry.html), as well the quantum chemistry and VQE tutorials.

* PennyLane now has some functions and classes for creating and solving VQE
  problems. [(#467)](https://github.com/XanaduAI/pennylane/pull/467)

  - `qml.Hamiltonian`: a lightweight class for representing qubit Hamiltonians
  - `qml.VQECost`: a class for quickly constructing a differentiable cost function
    given a circuit ansatz, Hamiltonian, and one or more devices

    ```python
    >>> H = qml.vqe.Hamiltonian(coeffs, obs)
    >>> cost = qml.VQECost(ansatz, hamiltonian, dev, interface="torch")
    >>> params = torch.rand([4, 3])
    >>> cost(params)
    tensor(0.0245, dtype=torch.float64)
    ```

* Added a circuit drawing feature that provides a text-based representation
  of a QNode instance. It can be invoked via `qnode.draw()`. The user can specify
  to display variable names instead of variable values and choose either an ASCII
  or Unicode charset.
  [(#446)](https://github.com/XanaduAI/pennylane/pull/446)

  Consider the following circuit as an example:
  ```python3
  @qml.qnode(dev)
  def qfunc(a, w):
      qml.Hadamard(0)
      qml.CRX(a, wires=[0, 1])
      qml.Rot(w[0], w[1], w[2], wires=[1])
      qml.CRX(-a, wires=[0, 1])

      return qml.expval(qml.PauliZ(0) @ qml.PauliZ(1))
  ```

  We can draw the circuit after it has been executed:

  ```python
  >>> result = qfunc(2.3, [1.2, 3.2, 0.7])
  >>> print(qfunc.draw())
   0: ──H──╭C────────────────────────────╭C─────────╭┤ ⟨Z ⊗ Z⟩
   1: ─────╰RX(2.3)──Rot(1.2, 3.2, 0.7)──╰RX(-2.3)──╰┤ ⟨Z ⊗ Z⟩
  >>> print(qfunc.draw(charset="ascii"))
   0: --H--+C----------------------------+C---------+| <Z @ Z>
   1: -----+RX(2.3)--Rot(1.2, 3.2, 0.7)--+RX(-2.3)--+| <Z @ Z>
  >>> print(qfunc.draw(show_variable_names=True))
   0: ──H──╭C─────────────────────────────╭C─────────╭┤ ⟨Z ⊗ Z⟩
   1: ─────╰RX(a)──Rot(w[0], w[1], w[2])──╰RX(-1*a)──╰┤ ⟨Z ⊗ Z⟩
  ```

* Added `QAOAEmbedding` and its parameter initialization
  as a new trainable template.
  [(#442)](https://github.com/XanaduAI/pennylane/pull/442)

  <img src="https://pennylane.readthedocs.io/en/latest/_images/qaoa_layers.png"
  width=70%></img>

* Added the `qml.probs()` measurement function, allowing QNodes
  to differentiate variational circuit probabilities
  on simulators and hardware.
  [(#432)](https://github.com/XanaduAI/pennylane/pull/432)

  ```python
  @qml.qnode(dev)
  def circuit(x):
      qml.Hadamard(wires=0)
      qml.RY(x, wires=0)
      qml.RX(x, wires=1)
      qml.CNOT(wires=[0, 1])
      return qml.probs(wires=[0])
  ```
  Executing this circuit gives the marginal probability of wire 1:
  ```python
  >>> circuit(0.2)
  [0.40066533 0.59933467]
  ```
  QNodes that return probabilities fully support autodifferentiation.

* Added the convenience load functions `qml.from_pyquil`, `qml.from_quil` and
  `qml.from_quil_file` that convert pyQuil objects and Quil code to PennyLane
  templates. This feature requires version 0.8 or above of the PennyLane-Forest
  plugin.
  [(#459)](https://github.com/XanaduAI/pennylane/pull/459)

* Added a `qml.inv` method that inverts templates and sequences of Operations.
  Added a `@qml.template` decorator that makes templates return the queued Operations.
  [(#462)](https://github.com/XanaduAI/pennylane/pull/462)

  For example, using this function to invert a template inside a QNode:

  ```python3
      @qml.template
      def ansatz(weights, wires):
          for idx, wire in enumerate(wires):
              qml.RX(weights[idx], wires=[wire])

          for idx in range(len(wires) - 1):
              qml.CNOT(wires=[wires[idx], wires[idx + 1]])

      dev = qml.device('default.qubit', wires=2)

      @qml.qnode(dev)
      def circuit(weights):
          qml.inv(ansatz(weights, wires=[0, 1]))
          return qml.expval(qml.PauliZ(0) @ qml.PauliZ(1))
    ```

* Added the `QNodeCollection` container class, that allows independent
  QNodes to be stored and evaluated simultaneously. Experimental support
  for asynchronous evaluation of contained QNodes is provided with the
  `parallel=True` keyword argument.
  [(#466)](https://github.com/XanaduAI/pennylane/pull/466)

* Added a high level `qml.map` function, that maps a quantum
  circuit template over a list of observables or devices, returning
  a `QNodeCollection`.
  [(#466)](https://github.com/XanaduAI/pennylane/pull/466)

  For example:

  ```python3
  >>> def my_template(params, wires, **kwargs):
  >>>    qml.RX(params[0], wires=wires[0])
  >>>    qml.RX(params[1], wires=wires[1])
  >>>    qml.CNOT(wires=wires)

  >>> obs_list = [qml.PauliX(0) @ qml.PauliZ(1), qml.PauliZ(0) @ qml.PauliX(1)]
  >>> dev = qml.device("default.qubit", wires=2)
  >>> qnodes = qml.map(my_template, obs_list, dev, measure="expval")
  >>> qnodes([0.54, 0.12])
  array([-0.06154835  0.99280864])
  ```

* Added high level `qml.sum`, `qml.dot`, `qml.apply` functions
  that act on QNode collections.
  [(#466)](https://github.com/XanaduAI/pennylane/pull/466)

  `qml.apply` allows vectorized functions to act over the entire QNode
  collection:
  ```python
  >>> qnodes = qml.map(my_template, obs_list, dev, measure="expval")
  >>> cost = qml.apply(np.sin, qnodes)
  >>> cost([0.54, 0.12])
  array([-0.0615095  0.83756375])
  ```

  `qml.sum` and `qml.dot` take the sum of a QNode collection, and a
  dot product of tensors/arrays/QNode collections, respectively.

<h3>Breaking changes</h3>

* Deprecated the old-style `QNode` such that only the new-style `QNode` and its syntax can be used,
  moved all related files from the `pennylane/beta` folder to `pennylane`.
  [(#440)](https://github.com/XanaduAI/pennylane/pull/440)

<h3>Improvements</h3>

* Added the `Tensor.prune()` method and the `Tensor.non_identity_obs` property for extracting
  non-identity instances from the observables making up a `Tensor` instance.
  [(#498)](https://github.com/XanaduAI/pennylane/pull/498)

* Renamed the `expt.tensornet` and `expt.tensornet.tf` devices to `default.tensor` and
  `default.tensor.tf`.
  [(#495)](https://github.com/XanaduAI/pennylane/pull/495)

* Added a serialization method to the `CircuitGraph` class that is used to create a unique
  hash for each quantum circuit graph.
  [(#470)](https://github.com/XanaduAI/pennylane/pull/470)

* Added the `Observable.eigvals` method to return the eigenvalues of observables.
  [(#449)](https://github.com/XanaduAI/pennylane/pull/449)

* Added the `Observable.diagonalizing_gates` method to return the gates
  that diagonalize an observable in the computational basis.
  [(#454)](https://github.com/XanaduAI/pennylane/pull/454)

* Added the `Operator.matrix` method to return the matrix representation
  of an operator in the computational basis.
  [(#454)](https://github.com/XanaduAI/pennylane/pull/454)

* Added a `QubitDevice` class which implements common functionalities of plugin devices such that
  plugin devices can rely on these implementations. The new `QubitDevice` also includes
  a new `execute` method, which allows for more convenient plugin design. In addition, `QubitDevice`
  also unifies the way samples are generated on qubit-based devices.
  [(#452)](https://github.com/XanaduAI/pennylane/pull/452)
  [(#473)](https://github.com/XanaduAI/pennylane/pull/473)

* Improved documentation of `AmplitudeEmbedding` and `BasisEmbedding` templates.
  [(#441)](https://github.com/XanaduAI/pennylane/pull/441)
  [(#439)](https://github.com/XanaduAI/pennylane/pull/439)

* Codeblocks in the documentation now have a 'copy' button for easily
  copying examples.
  [(#437)](https://github.com/XanaduAI/pennylane/pull/437)

<h3>Documentation</h3>

* Update the developers plugin guide to use QubitDevice.
  [(#483)](https://github.com/XanaduAI/pennylane/pull/483)

<h3>Bug fixes</h3>

* Fixed a bug in `CVQNode._pd_analytic`, where non-descendant observables were not
  Heisenberg-transformed before evaluating the partial derivatives when using the
  order-2 parameter-shift method, resulting in an erroneous Jacobian for some circuits.
  [(#433)](https://github.com/XanaduAI/pennylane/pull/433)

<h3>Contributors</h3>

This release contains contributions from (in alphabetical order):

Juan Miguel Arrazola, Ville Bergholm, Alain Delgado Gran, Olivia Di Matteo,
Theodor Isacsson, Josh Izaac, Soran Jahangiri, Nathan Killoran, Johannes Jakob Meyer,
Zeyue Niu, Maria Schuld, Antal Száva.

# Release 0.7.0

<h3>New features since last release</h3>

* Custom padding constant in `AmplitudeEmbedding` is supported (see 'Breaking changes'.)
  [(#419)](https://github.com/XanaduAI/pennylane/pull/419)

* `StronglyEntanglingLayer` and `RandomLayer` now work with a single wire.
  [(#409)](https://github.com/XanaduAI/pennylane/pull/409)
  [(#413)](https://github.com/XanaduAI/pennylane/pull/413)

* Added support for applying the inverse of an `Operation` within a circuit.
  [(#377)](https://github.com/XanaduAI/pennylane/pull/377)

* Added an `OperationRecorder()` context manager, that allows templates
  and quantum functions to be executed while recording events. The
  recorder can be used with and without QNodes as a debugging utility.
  [(#388)](https://github.com/XanaduAI/pennylane/pull/388)

* Operations can now specify a decomposition that is used when the desired operation
  is not supported on the target device.
  [(#396)](https://github.com/XanaduAI/pennylane/pull/396)

* The ability to load circuits from external frameworks as templates
  has been added via the new `qml.load()` function. This feature
  requires plugin support --- this initial release provides support
  for Qiskit circuits and QASM files when `pennylane-qiskit` is installed,
  via the functions `qml.from_qiskit` and `qml.from_qasm`.
  [(#418)](https://github.com/XanaduAI/pennylane/pull/418)

* An experimental tensor network device has been added
  [(#416)](https://github.com/XanaduAI/pennylane/pull/416)
  [(#395)](https://github.com/XanaduAI/pennylane/pull/395)
  [(#394)](https://github.com/XanaduAI/pennylane/pull/394)
  [(#380)](https://github.com/XanaduAI/pennylane/pull/380)

* An experimental tensor network device which uses TensorFlow for
  backpropagation has been added
  [(#427)](https://github.com/XanaduAI/pennylane/pull/427)

* Custom padding constant in `AmplitudeEmbedding` is supported (see 'Breaking changes'.)
  [(#419)](https://github.com/XanaduAI/pennylane/pull/419)

<h3>Breaking changes</h3>

* The `pad` parameter in `AmplitudeEmbedding()` is now either `None` (no automatic padding), or a
  number that is used as the padding constant.
  [(#419)](https://github.com/XanaduAI/pennylane/pull/419)

* Initialization functions now return a single array of weights per function. Utilities for multi-weight templates
  `Interferometer()` and `CVNeuralNetLayers()` are provided.
  [(#412)](https://github.com/XanaduAI/pennylane/pull/412)

* The single layer templates `RandomLayer()`, `CVNeuralNetLayer()` and `StronglyEntanglingLayer()`
  have been turned into private functions `_random_layer()`, `_cv_neural_net_layer()` and
  `_strongly_entangling_layer()`. Recommended use is now via the corresponding `Layers()` templates.
  [(#413)](https://github.com/XanaduAI/pennylane/pull/413)

<h3>Improvements</h3>

* Added extensive input checks in templates.
  [(#419)](https://github.com/XanaduAI/pennylane/pull/419)

* Templates integration tests are rewritten - now cover keyword/positional argument passing,
  interfaces and combinations of templates.
  [(#409)](https://github.com/XanaduAI/pennylane/pull/409)
  [(#419)](https://github.com/XanaduAI/pennylane/pull/419)

* State vector preparation operations in the `default.qubit` plugin can now be
  applied to subsets of wires, and are restricted to being the first operation
  in a circuit.
  [(#346)](https://github.com/XanaduAI/pennylane/pull/346)

* The `QNode` class is split into a hierarchy of simpler classes.
  [(#354)](https://github.com/XanaduAI/pennylane/pull/354)
  [(#398)](https://github.com/XanaduAI/pennylane/pull/398)
  [(#415)](https://github.com/XanaduAI/pennylane/pull/415)
  [(#417)](https://github.com/XanaduAI/pennylane/pull/417)
  [(#425)](https://github.com/XanaduAI/pennylane/pull/425)

* Added the gates U1, U2 and U3 parametrizing arbitrary unitaries on 1, 2 and 3
  qubits and the Toffoli gate to the set of qubit operations.
  [(#396)](https://github.com/XanaduAI/pennylane/pull/396)

* Changes have been made to accomodate the movement of the main function
  in `pytest._internal` to `pytest._internal.main` in pip 19.3.
  [(#404)](https://github.com/XanaduAI/pennylane/pull/404)

* Added the templates `BasisStatePreparation` and `MottonenStatePreparation` that use
  gates to prepare a basis state and an arbitrary state respectively.
  [(#336)](https://github.com/XanaduAI/pennylane/pull/336)

* Added decompositions for `BasisState` and `QubitStateVector` based on state
  preparation templates.
  [(#414)](https://github.com/XanaduAI/pennylane/pull/414)

* Replaces the pseudo-inverse in the quantum natural gradient optimizer
  (which can be numerically unstable) with `np.linalg.solve`.
  [(#428)](https://github.com/XanaduAI/pennylane/pull/428)

<h3>Contributors</h3>

This release contains contributions from (in alphabetical order):

Ville Bergholm, Josh Izaac, Nathan Killoran, Angus Lowe, Johannes Jakob Meyer,
Oluwatobi Ogunbayo, Maria Schuld, Antal Száva.

# Release 0.6.1

<h3>New features since last release</h3>

* Added a `print_applied` method to QNodes, allowing the operation
  and observable queue to be printed as last constructed.
  [(#378)](https://github.com/XanaduAI/pennylane/pull/378)

<h3>Improvements</h3>

* A new `Operator` base class is introduced, which is inherited by both the
  `Observable` class and the `Operation` class.
  [(#355)](https://github.com/XanaduAI/pennylane/pull/355)

* Removed deprecated `@abstractproperty` decorators
  in `_device.py`.
  [(#374)](https://github.com/XanaduAI/pennylane/pull/374)

* The `CircuitGraph` class is updated to deal with `Operation` instances directly.
  [(#344)](https://github.com/XanaduAI/pennylane/pull/344)

* Comprehensive gradient tests have been added for the interfaces.
  [(#381)](https://github.com/XanaduAI/pennylane/pull/381)

<h3>Documentation</h3>

* The new restructured documentation has been polished and updated.
  [(#387)](https://github.com/XanaduAI/pennylane/pull/387)
  [(#375)](https://github.com/XanaduAI/pennylane/pull/375)
  [(#372)](https://github.com/XanaduAI/pennylane/pull/372)
  [(#370)](https://github.com/XanaduAI/pennylane/pull/370)
  [(#369)](https://github.com/XanaduAI/pennylane/pull/369)
  [(#367)](https://github.com/XanaduAI/pennylane/pull/367)
  [(#364)](https://github.com/XanaduAI/pennylane/pull/364)

* Updated the development guides.
  [(#382)](https://github.com/XanaduAI/pennylane/pull/382)
  [(#379)](https://github.com/XanaduAI/pennylane/pull/379)

* Added all modules, classes, and functions to the API section
  in the documentation.
  [(#373)](https://github.com/XanaduAI/pennylane/pull/373)

<h3>Bug fixes</h3>

* Replaces the existing `np.linalg.norm` normalization with hand-coded
  normalization, allowing `AmplitudeEmbedding` to be used with differentiable
  parameters. AmplitudeEmbedding tests have been added and improved.
  [(#376)](https://github.com/XanaduAI/pennylane/pull/376)

<h3>Contributors</h3>

This release contains contributions from (in alphabetical order):

Ville Bergholm, Josh Izaac, Nathan Killoran, Maria Schuld, Antal Száva

# Release 0.6.0

<h3>New features since last release</h3>

* The devices `default.qubit` and `default.gaussian` have a new initialization parameter
  `analytic` that indicates if expectation values and variances should be calculated
  analytically and not be estimated from data.
  [(#317)](https://github.com/XanaduAI/pennylane/pull/317)

* Added C-SWAP gate to the set of qubit operations
  [(#330)](https://github.com/XanaduAI/pennylane/pull/330)

* The TensorFlow interface has been renamed from `"tfe"` to `"tf"`, and
  now supports TensorFlow 2.0.
  [(#337)](https://github.com/XanaduAI/pennylane/pull/337)

* Added the S and T gates to the set of qubit operations.
  [(#343)](https://github.com/XanaduAI/pennylane/pull/343)

* Tensor observables are now supported within the `expval`,
  `var`, and `sample` functions, by using the `@` operator.
  [(#267)](https://github.com/XanaduAI/pennylane/pull/267)


<h3>Breaking changes</h3>

* The argument `n` specifying the number of samples in the method `Device.sample` was removed.
  Instead, the method will always return `Device.shots` many samples.
  [(#317)](https://github.com/XanaduAI/pennylane/pull/317)

<h3>Improvements</h3>

* The number of shots / random samples used to estimate expectation values and variances, `Device.shots`,
  can now be changed after device creation.
  [(#317)](https://github.com/XanaduAI/pennylane/pull/317)

* Unified import shortcuts to be under qml in qnode.py
  and test_operation.py
  [(#329)](https://github.com/XanaduAI/pennylane/pull/329)

* The quantum natural gradient now uses `scipy.linalg.pinvh` which is more efficient for symmetric matrices
  than the previously used `scipy.linalg.pinv`.
  [(#331)](https://github.com/XanaduAI/pennylane/pull/331)

* The deprecated `qml.expval.Observable` syntax has been removed.
  [(#267)](https://github.com/XanaduAI/pennylane/pull/267)

* Remainder of the unittest-style tests were ported to pytest.
  [(#310)](https://github.com/XanaduAI/pennylane/pull/310)

* The `do_queue` argument for operations now only takes effect
  within QNodes. Outside of QNodes, operations can now be instantiated
  without needing to specify `do_queue`.
  [(#359)](https://github.com/XanaduAI/pennylane/pull/359)

<h3>Documentation</h3>

* The docs are rewritten and restructured to contain a code introduction section as well as an API section.
  [(#314)](https://github.com/XanaduAI/pennylane/pull/275)

* Added Ising model example to the tutorials
  [(#319)](https://github.com/XanaduAI/pennylane/pull/319)

* Added tutorial for QAOA on MaxCut problem
  [(#328)](https://github.com/XanaduAI/pennylane/pull/328)

* Added QGAN flow chart figure to its tutorial
  [(#333)](https://github.com/XanaduAI/pennylane/pull/333)

* Added missing figures for gallery thumbnails of state-preparation
  and QGAN tutorials
  [(#326)](https://github.com/XanaduAI/pennylane/pull/326)

* Fixed typos in the state preparation tutorial
  [(#321)](https://github.com/XanaduAI/pennylane/pull/321)

* Fixed bug in VQE tutorial 3D plots
  [(#327)](https://github.com/XanaduAI/pennylane/pull/327)

<h3>Bug fixes</h3>

* Fixed typo in measurement type error message in qnode.py
  [(#341)](https://github.com/XanaduAI/pennylane/pull/341)

<h3>Contributors</h3>

This release contains contributions from (in alphabetical order):

Shahnawaz Ahmed, Ville Bergholm, Aroosa Ijaz, Josh Izaac, Nathan Killoran, Angus Lowe,
Johannes Jakob Meyer, Maria Schuld, Antal Száva, Roeland Wiersema.

# Release 0.5.0

<h3>New features since last release</h3>

* Adds a new optimizer, `qml.QNGOptimizer`, which optimizes QNodes using
  quantum natural gradient descent. See https://arxiv.org/abs/1909.02108
  for more details.
  [(#295)](https://github.com/XanaduAI/pennylane/pull/295)
  [(#311)](https://github.com/XanaduAI/pennylane/pull/311)

* Adds a new QNode method, `QNode.metric_tensor()`,
  which returns the block-diagonal approximation to the Fubini-Study
  metric tensor evaluated on the attached device.
  [(#295)](https://github.com/XanaduAI/pennylane/pull/295)

* Sampling support: QNodes can now return a specified number of samples
  from a given observable via the top-level `pennylane.sample()` function.
  To support this on plugin devices, there is a new `Device.sample` method.

  Calculating gradients of QNodes that involve sampling is not possible.
  [(#256)](https://github.com/XanaduAI/pennylane/pull/256)

* `default.qubit` has been updated to provide support for sampling.
  [(#256)](https://github.com/XanaduAI/pennylane/pull/256)

* Added controlled rotation gates to PennyLane operations and `default.qubit` plugin.
  [(#251)](https://github.com/XanaduAI/pennylane/pull/251)

<h3>Breaking changes</h3>

* The method `Device.supported` was removed, and replaced with the methods
  `Device.supports_observable` and `Device.supports_operation`.
  Both methods can be called with string arguments (`dev.supports_observable('PauliX')`) and
  class arguments (`dev.supports_observable(qml.PauliX)`).
  [(#276)](https://github.com/XanaduAI/pennylane/pull/276)

* The following CV observables were renamed to comply with the new Operation/Observable
  scheme: `MeanPhoton` to `NumberOperator`, `Homodyne` to `QuadOperator` and `NumberState` to `FockStateProjector`.
  [(#254)](https://github.com/XanaduAI/pennylane/pull/254)

<h3>Improvements</h3>

* The `AmplitudeEmbedding` function now provides options to normalize and
  pad features to ensure a valid state vector is prepared.
  [(#275)](https://github.com/XanaduAI/pennylane/pull/275)

* Operations can now optionally specify generators, either as existing PennyLane
  operations, or by providing a NumPy array.
  [(#295)](https://github.com/XanaduAI/pennylane/pull/295)
  [(#313)](https://github.com/XanaduAI/pennylane/pull/313)

* Adds a `Device.parameters` property, so that devices can view a dictionary mapping free
  parameters to operation parameters. This will allow plugin devices to take advantage
  of parametric compilation.
  [(#283)](https://github.com/XanaduAI/pennylane/pull/283)

* Introduces two enumerations: `Any` and `All`, representing any number of wires
  and all wires in the system respectively. They can be imported from
  `pennylane.operation`, and can be used when defining the `Operation.num_wires`
  class attribute of operations.
  [(#277)](https://github.com/XanaduAI/pennylane/pull/277)

  As part of this change:

  - `All` is equivalent to the integer 0, for backwards compatibility with the
    existing test suite

  - `Any` is equivalent to the integer -1 to allow numeric comparison
    operators to continue working

  - An additional validation is now added to the `Operation` class,
    which will alert the user that an operation with `num_wires = All`
    is being incorrectly.

* The one-qubit rotations in `pennylane.plugins.default_qubit` no longer depend on Scipy's `expm`. Instead
  they are calculated with Euler's formula.
  [(#292)](https://github.com/XanaduAI/pennylane/pull/292)

* Creates an `ObservableReturnTypes` enumeration class containing `Sample`,
  `Variance` and `Expectation`. These new values can be assigned to the `return_type`
  attribute of an `Observable`.
  [(#290)](https://github.com/XanaduAI/pennylane/pull/290)

* Changed the signature of the `RandomLayer` and `RandomLayers` templates to have a fixed seed by default.
  [(#258)](https://github.com/XanaduAI/pennylane/pull/258)

* `setup.py` has been cleaned up, removing the non-working shebang,
  and removing unused imports.
  [(#262)](https://github.com/XanaduAI/pennylane/pull/262)

<h3>Documentation</h3>

* A documentation refactor to simplify the tutorials and
  include Sphinx-Gallery.
  [(#291)](https://github.com/XanaduAI/pennylane/pull/291)

  - Examples and tutorials previously split across the `examples/`
    and `doc/tutorials/` directories, in a mixture of ReST and Jupyter notebooks,
    have been rewritten as Python scripts with ReST comments in a single location,
    the `examples/` folder.

  - Sphinx-Gallery is used to automatically build and run the tutorials.
    Rendered output is displayed in the Sphinx documentation.

  - Links are provided at the top of every tutorial page for downloading the
    tutorial as an executable python script, downloading the tutorial
    as a Jupyter notebook, or viewing the notebook on GitHub.

  - The tutorials table of contents have been moved to a single quick start page.

* Fixed a typo in `QubitStateVector`.
  [(#296)](https://github.com/XanaduAI/pennylane/pull/296)

* Fixed a typo in the `default_gaussian.gaussian_state` function.
  [(#293)](https://github.com/XanaduAI/pennylane/pull/293)

* Fixed a typo in the gradient recipe within the `RX`, `RY`, `RZ`
  operation docstrings.
  [(#248)](https://github.com/XanaduAI/pennylane/pull/248)

* Fixed a broken link in the tutorial documentation, as a
  result of the `qml.expval.Observable` deprecation.
  [(#246)](https://github.com/XanaduAI/pennylane/pull/246)

<h3>Bug fixes</h3>

* Fixed a bug where a `PolyXP` observable would fail if applied to subsets
  of wires on `default.gaussian`.
  [(#277)](https://github.com/XanaduAI/pennylane/pull/277)

<h3>Contributors</h3>

This release contains contributions from (in alphabetical order):

Simon Cross, Aroosa Ijaz, Josh Izaac, Nathan Killoran, Johannes Jakob Meyer,
Rohit Midha, Nicolás Quesada, Maria Schuld, Antal Száva, Roeland Wiersema.

# Release 0.4.0

<h3>New features since last release</h3>

* `pennylane.expval()` is now a top-level *function*, and is no longer
  a package of classes. For now, the existing `pennylane.expval.Observable`
  interface continues to work, but will raise a deprecation warning.
  [(#232)](https://github.com/XanaduAI/pennylane/pull/232)

* Variance support: QNodes can now return the variance of observables,
  via the top-level `pennylane.var()` function. To support this on
  plugin devices, there is a new `Device.var` method.

  The following observables support analytic gradients of variances:

  - All qubit observables (requiring 3 circuit evaluations for involutory
    observables such as `Identity`, `X`, `Y`, `Z`; and 5 circuit evals for
    non-involutary observables, currently only `qml.Hermitian`)

  - First-order CV observables (requiring 5 circuit evaluations)

  Second-order CV observables support numerical variance gradients.

* `pennylane.about()` function added, providing details
  on current PennyLane version, installed plugins, Python,
  platform, and NumPy versions [(#186)](https://github.com/XanaduAI/pennylane/pull/186)

* Removed the logic that allowed `wires` to be passed as a positional
  argument in quantum operations. This allows us to raise more useful
  error messages for the user if incorrect syntax is used.
  [(#188)](https://github.com/XanaduAI/pennylane/pull/188)

* Adds support for multi-qubit expectation values of the `pennylane.Hermitian()`
  observable [(#192)](https://github.com/XanaduAI/pennylane/pull/192)

* Adds support for multi-qubit expectation values in `default.qubit`.
  [(#202)](https://github.com/XanaduAI/pennylane/pull/202)

* Organize templates into submodules [(#195)](https://github.com/XanaduAI/pennylane/pull/195).
  This included the following improvements:

  - Distinguish embedding templates from layer templates.

  - New random initialization functions supporting the templates available
    in the new submodule `pennylane.init`.

  - Added a random circuit template (`RandomLayers()`), in which rotations and 2-qubit gates are randomly
    distributed over the wires

  - Add various embedding strategies

<h3>Breaking changes</h3>

* The `Device` methods `expectations`, `pre_expval`, and `post_expval` have been
  renamed to `observables`, `pre_measure`, and `post_measure` respectively.
  [(#232)](https://github.com/XanaduAI/pennylane/pull/232)

<h3>Improvements</h3>

* `default.qubit` plugin now uses `np.tensordot` when applying quantum operations
  and evaluating expectations, resulting in significant speedup
  [(#239)](https://github.com/XanaduAI/pennylane/pull/239),
  [(#241)](https://github.com/XanaduAI/pennylane/pull/241)

* PennyLane now allows division of quantum operation parameters by a constant
  [(#179)](https://github.com/XanaduAI/pennylane/pull/179)

* Portions of the test suite are in the process of being ported to pytest.
  Note: this is still a work in progress.

  Ported tests include:

  - `test_ops.py`
  - `test_about.py`
  - `test_classical_gradients.py`
  - `test_observables.py`
  - `test_measure.py`
  - `test_init.py`
  - `test_templates*.py`
  - `test_ops.py`
  - `test_variable.py`
  - `test_qnode.py` (partial)

<h3>Bug fixes</h3>

* Fixed a bug in `Device.supported`, which would incorrectly
  mark an operation as supported if it shared a name with an
  observable [(#203)](https://github.com/XanaduAI/pennylane/pull/203)

* Fixed a bug in `Operation.wires`, by explicitly casting the
  type of each wire to an integer [(#206)](https://github.com/XanaduAI/pennylane/pull/206)

* Removed code in PennyLane which configured the logger,
  as this would clash with users' configurations
  [(#208)](https://github.com/XanaduAI/pennylane/pull/208)

* Fixed a bug in `default.qubit`, in which `QubitStateVector` operations
  were accidentally being cast to `np.float` instead of `np.complex`.
  [(#211)](https://github.com/XanaduAI/pennylane/pull/211)


<h3>Contributors</h3>

This release contains contributions from:

Shahnawaz Ahmed, riveSunder, Aroosa Ijaz, Josh Izaac, Nathan Killoran, Maria Schuld.

# Release 0.3.1

<h3>Bug fixes</h3>

* Fixed a bug where the interfaces submodule was not correctly being packaged via setup.py

# Release 0.3.0

<h3>New features since last release</h3>

* PennyLane now includes a new `interfaces` submodule, which enables QNode integration with additional machine learning libraries.
* Adds support for an experimental PyTorch interface for QNodes
* Adds support for an experimental TensorFlow eager execution interface for QNodes
* Adds a PyTorch+GPU+QPU tutorial to the documentation
* Documentation now includes links and tutorials including the new [PennyLane-Forest](https://github.com/rigetti/pennylane-forest) plugin.

<h3>Improvements</h3>

* Printing a QNode object, via `print(qnode)` or in an interactive terminal, now displays more useful information regarding the QNode,
  including the device it runs on, the number of wires, it's interface, and the quantum function it uses:

  ```python
  >>> print(qnode)
  <QNode: device='default.qubit', func=circuit, wires=2, interface=PyTorch>
  ```

<h3>Contributors</h3>

This release contains contributions from:

Josh Izaac and Nathan Killoran.


# Release 0.2.0

<h3>New features since last release</h3>

* Added the `Identity` expectation value for both CV and qubit models [(#135)](https://github.com/XanaduAI/pennylane/pull/135)
* Added the `templates.py` submodule, containing some commonly used QML models to be used as ansatz in QNodes [(#133)](https://github.com/XanaduAI/pennylane/pull/133)
* Added the `qml.Interferometer` CV operation [(#152)](https://github.com/XanaduAI/pennylane/pull/152)
* Wires are now supported as free QNode parameters [(#151)](https://github.com/XanaduAI/pennylane/pull/151)
* Added ability to update stepsizes of the optimizers [(#159)](https://github.com/XanaduAI/pennylane/pull/159)

<h3>Improvements</h3>

* Removed use of hardcoded values in the optimizers, made them parameters (see [#131](https://github.com/XanaduAI/pennylane/pull/131) and [#132](https://github.com/XanaduAI/pennylane/pull/132))
* Created the new `PlaceholderExpectation`, to be used when both CV and qubit expval modules contain expectations with the same name
* Provide a way for plugins to view the operation queue _before_ applying operations. This allows for on-the-fly modifications of
  the queue, allowing hardware-based plugins to support the full range of qubit expectation values. [(#143)](https://github.com/XanaduAI/pennylane/pull/143)
* QNode return values now support _any_ form of sequence, such as lists, sets, etc. [(#144)](https://github.com/XanaduAI/pennylane/pull/144)
* CV analytic gradient calculation is now more robust, allowing for operations which may not themselves be differentiated, but have a
  well defined `_heisenberg_rep` method, and so may succeed operations that are analytically differentiable [(#152)](https://github.com/XanaduAI/pennylane/pull/152)

<h3>Bug fixes</h3>

* Fixed a bug where the variational classifier example was not batching when learning parity (see [#128](https://github.com/XanaduAI/pennylane/pull/128) and [#129](https://github.com/XanaduAI/pennylane/pull/129))
* Fixed an inconsistency where some initial state operations were documented as accepting complex parameters - all operations
  now accept real values [(#146)](https://github.com/XanaduAI/pennylane/pull/146)

<h3>Contributors</h3>

This release contains contributions from:

Christian Gogolin, Josh Izaac, Nathan Killoran, and Maria Schuld.


# Release 0.1.0

Initial public release.

<h3>Contributors</h3>
This release contains contributions from:

Ville Bergholm, Josh Izaac, Maria Schuld, Christian Gogolin, and Nathan Killoran.<|MERGE_RESOLUTION|>--- conflicted
+++ resolved
@@ -2,7 +2,6 @@
 
 <h3>New features since last release</h3>
 
-<<<<<<< HEAD
 * A new adjoint tape transform has been added. 
   [(#1111)](https://github.com/PennyLaneAI/pennylane/pull/1111/files)
 
@@ -34,7 +33,6 @@
   qml.adjoint(qml.RX)(0.123, wires=0) # Really applys RX(-0.123).
   ```
 
-=======
 - Added the `QuantumPhaseEstimation` template for performing quantum phase estimation for an input
   unitary matrix.
   [(#1095)](https://github.com/PennyLaneAI/pennylane/pull/1095)
@@ -81,7 +79,6 @@
   >>> phase_estimated
   5.105088062083414
   ```
->>>>>>> 8031ba97
 
 * Batches of shots can now be specified as a list, allowing measurement statistics
   to be course-grained with a single QNode evaluation.
