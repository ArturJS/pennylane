# Release 0.14.0-dev

<h3>New features since last release</h3>

<<<<<<< HEAD
* The ``second_derivative()`` function has been added to compute
  the second-order derivative of the molecular Hamiltonian with respect
  to the nuclear coordinates using a finite-difference approximation.

  For example:

  ```pycon
  >>> def H(x):
  ...    return qml.qchem.molecular_hamiltonian(['H', 'H'], x)[0]

  >>> x = np.array([0., 0., 0.35, 0., 0., -0.35])
  >>> d2H_dxi_dxj = qml.qchem.second_derivative(H, x, i=0, j=2)
  ```
  [(#1096)](https://github.com/PennyLaneAI/pennylane/pull/1096)

* The ``derivative()`` and ``gradient()`` functions have been added to compute
  the gradient of molecular Hamiltonians with respect to the nuclear
  coordinates using a finite-difference approximation.

  For example:

  ```pycon
  >>> def H(x):
  ...    return qml.qchem.molecular_hamiltonian(['H', 'H'], x)[0]

  >>> x = np.array([0., 0., 0.35, 0., 0., -0.35])
  >>> grad = qml.qchem.gradient(H, x)
  ```
  [(#1090)](https://github.com/PennyLaneAI/pennylane/pull/1090)

=======
>>>>>>> a8bfd93b
<h3>Improvements</h3>

* The molecular geometry is now stored by a list containing the atomic symbols and
  a 1D array with the position of the atoms in atomic units.

  - The ``read_structure`` function returns a list with the symbols of the atoms and
    the array with the atomic positions. 

  - The ``meanfield`` and ``molecular_hamiltonian`` functions takes separately the
    list of atomic symbols and the array with the atomic coordinates.

  - Labelling the molecule is now optional as we have made ``name`` a keyword argument
    in the ``meanfield`` and ``molecular_hamiltonian`` functions.

    For example:

    ```pycon
    >>> symbols, coordinates = (['H', 'H'], np.array([0., 0., -0.661, 0., 0., 0.661]))
    >>> H, qubits = qml.qchem.molecular_hamiltonian(symbols, coordinates)
    ```

  This allows users to more easily build parametrized electronic Hamiltonians
  [(#1078)](https://github.com/PennyLaneAI/pennylane/pull/1078)

<h3>Breaking changes</h3>

<h3>Documentation</h3>

<h3>Bug fixes</h3>

<h3>Contributors</h3>

This release contains contributions from (in alphabetical order):

Alain Delgado


# Release 0.13.1

<h3>Bug fixes</h3>

* Updates `PennyLane-QChem` to support the new OpenFermion v1.0 release.
  [(#973)](https://github.com/PennyLaneAI/pennylane/pull/973)

<h3>Contributors</h3>

This release contains contributions from (in alphabetical order):

Josh Izaac

# Release 0.13.0

<h3>Improvements</h3>

* Many-body observables are now built from the OpenFermion `FermionOperator` representation of
  one-particle and two-particle second-quantized operators.
  [(#854)](https://github.com/PennyLaneAI/pennylane/pull/854)

  This improvement brings the following advantages:

  - Extra tables to store the indices of the orbitals and the corresponding
    matrix elements are not needed.

  - The functions `observable`, `one_particle` and `two_particle` are
    significantly simplified.

  - The methodology to build many-body observables in PL-QChem is more consistent.

  - There is no longer a need to keep track of the contribution due to core orbitals
    when an active space is defined. This is now handled internally.

<h3>Bug fixes</h3>

* The `qchem._terms_to_qubit_operator` function is now updated to handle tensor products with
  `Identity` observables.
  [(#928)](https://github.com/PennyLaneAI/pennylane/pull/928)

<h3>Contributors</h3>

This release contains contributions from (in alphabetical order):

Juan Miguel Arrazola, Alain Delgado Gran, Soran Jahangiri, Zeyue Niu.

# Release 0.12.0

<h3>New features since last release</h3>

* The functions `one_particle` and `two_particle` have been implemented
  to extend PennyLane-QChem capabilities to construct observables of many-body
  quantum systems. These functions can be used in conjunction with the
  `observable` function to construct electronic structure hamiltonians
  involving one- and two-particle operators.
  [(#809)](https://github.com/PennyLaneAI/pennylane/pull/809)

* The function `observable` in the `obs` module has been generalized to build
  many-body observables combining one- and two-particle operators (e.g., Hamiltonians)
  [(#791)](https://github.com/PennyLaneAI/pennylane/pull/791)

<h3>Improvements</h3>

<h3>Breaking changes</h3>

<h3>Bug fixes</h3>

* Fix calculation of the contribution of core orbitals to two-particle operators in the
  function two_particle.
  [(#825)](https://github.com/PennyLaneAI/pennylane/pull/825)

<h3>Contributors</h3>

This release contains contributions from (in alphabetical order):

Juan Miguel Arrazola, Thomas Bromley, Alain Delgado, Josh Izaac, Soran Jahangiri.

# Release 0.11.0

<h3>New features since last release</h3>

* Adds the function `qml.qchem.particle_number`, which computes the particle
  number operator of a given molecule.
  [(#698)](https://github.com/XanaduAI/pennylane/pull/698)

* The function ``get_spinZ_matrix_elements`` has been added to the
  ``obs`` module to generate the matrix elements required to build
  the total-spin projection operator by using the generic function
  ``observable`` as implemented in the same module.
  [(#696)](https://github.com/XanaduAI/pennylane/pull/696)

* The new module ``obs`` has been added to build many-body operators
  whose expectation values can be computed in PennyLane to simulate
  properties of interest of quantum systems. In particular, this PR adds
  the required functions to build the total-spin operator S^2. The adopted
  methodology is very general and is not restricted to molecular systems.
  [(#689)](https://github.com/XanaduAI/pennylane/pull/689)

* The new function ``excitations_to_wires`` has been implemented to map the particle-hole
  representations ph and pphh, generated by ``sd_excitations``, to the wires that the
  qchem templates act on. This implementation enables compliance with the
  generalized PennyLane templates required to build the UCCSD VQE ansatz.
  [(#679)](https://github.com/XanaduAI/pennylane/pull/679)

  For example:

  ```pycon
  >>> n_electrons = 2
  >>> n_spinorbitals = 4
  >>> ph_confs, pphh_confs = sd_excitations(n_electrons, n_spinorbitals)
  >>> print(ph_confs)
  [[0, 2], [1, 3]]
  >>> print(pphh_confs)
  [[0, 1, 2, 3]]

  >>> wires=['a0', 'b1', 'c2', 'd3']
  >>> ph, pphh = excitations_to_wires(ph_confs, pphh_confs, wires=wires)
  >>> print(ph)
  [['a0', 'b1', 'c2'], ['b1', 'c2', 'd3']]
  >>> print(pphh)
  [[['a0', 'b1'], ['c2', 'd3']]]
  ```

<h3>Improvements</h3>

* The naming convention used in the `structure` module has been propagated
  to the `obs` module.
  [(#759)](https://github.com/PennyLaneAI/pennylane/pull/759)

  The changes include:

  - `n_electrons` renamed to `electrons`.
  - `n_orbitals` renamed to `orbitals`.

  In addition, the argument `orbitals` is used now to pass the number of *spin*
  orbitals.

* The functions involved in observable conversions from/to OpenFermion now accept
  a new `wires` argument that can be used to specify the qubits-to-wires mapping
  when custom wires are used in Pennylane ansatz.
  [(#750)](https://github.com/PennyLaneAI/pennylane/pull/750)

* The functions involved in generating the single and double excitations from a
  a Hartree-Fock state and mapping them to the wires that the Unitary
  Coupled-Cluster (UCCSD) ansatz act on have been improved, with a more
  consistent naming convention and improved docstrings.
  [(#742)](https://github.com/PennyLaneAI/pennylane/pull/742)  

  The changes include:

  - `sd_excitations` has been renamed to `excitations`.

  - The names of internal variables and arguments have been standardized
    to avoid using different languages mixing the terminologies
    "single/double excitations" and "particle-hole excitations".

  - The arguments of the function `excitations_to_wires` have been renamed.
    `ph_confs` → `singles`, `pphh_confs` → `doubles`

* The functions involved in the construction of the electronic Hamiltonian have been
  improved, with shorter names and improved docstrings, including adding complementary
  information to better explain the basics of quantum chemistry.
  [(#735)](https://github.com/PennyLaneAI/pennylane/pull/735)

  The changes include:

  - `active_space` is now independent of the OpenFermion `MolecularData` data structure.

  - `meanfield_data` has been renamed to `meanfield`, and modified to return
    the absolute path to the file with the meanfield electronic structure of the molecule.

  - `decompose_hamiltonian` has been renamed to `decompose`,
    due to the new `qml.utils.decompose_hamiltonian` function. This function has also been
    marked for deprecation.

  - `generate_hamiltonian` has been renamed to `molecular_hamiltonian`.
    The modified function contains an extended docstring that outlines the main steps to build the Hamiltonian.

  In addition to the above changes, function arguments have also been modified and improved; please
  see relevant function docstrings for more details.

* The total spin observable S^2 can be built straightforwardly using the
  function `spin2` as implemented in the `obs` module.
  [(#714)](https://github.com/XanaduAI/pennylane/pull/714)

* The total-spin projection observable S_z can be built straightforwardly using the
  function `spin_z` as implemented in the `obs` module.
  [(#711)](https://github.com/XanaduAI/pennylane/pull/711)
  
<h3>Breaking changes</h3>

<h3>Documentation</h3>

<h3>Bug fixes</h3>

<h3>Contributors</h3>

This release contains contributions from (in alphabetical order):

Juan Miguel Arrazola, Alain Delgado, Josh Izaac, Soran Jahangiri, Maria Schuld

# Release 0.10.0

<h3>New features since last release</h3>

* The function ``hf_state`` outputs an array with the occupation-number
  representation of the Hartree-Fock (HF) state. This function can be used to
  set the qubit register to encode the HF state which is the typical starting
  point for quantum chemistry simulations using the VQE algorithm.
  [(#629)](https://github.com/XanaduAI/pennylane/pull/629)

<h3>Improvements</h3>

* The function ``convert_hamiltonian`` has been renamed to ``convert_observable``
  since it can be used to convert any OpenFermion QubitOperator to a PennyLane
  Observable. ``convert_observable`` will be used in the ``obs`` module to build
  observables linked to molecular properties.
  [(#677)](https://github.com/XanaduAI/pennylane/pull/677)

<h3>Breaking changes</h3>

* Removes support for Python 3.5.
  [(#639)](https://github.com/XanaduAI/pennylane/pull/639)

<h3>Contributors</h3>

This release contains contributions from (in alphabetical order):

Juan Miguel Arrazola, Alain Delgado, Josh Izaac, Soran Jahangiri, Maria Schuld

# Release 0.9.0

Initial release.<|MERGE_RESOLUTION|>--- conflicted
+++ resolved
@@ -2,7 +2,6 @@
 
 <h3>New features since last release</h3>
 
-<<<<<<< HEAD
 * The ``second_derivative()`` function has been added to compute
   the second-order derivative of the molecular Hamiltonian with respect
   to the nuclear coordinates using a finite-difference approximation.
@@ -18,23 +17,6 @@
   ```
   [(#1096)](https://github.com/PennyLaneAI/pennylane/pull/1096)
 
-* The ``derivative()`` and ``gradient()`` functions have been added to compute
-  the gradient of molecular Hamiltonians with respect to the nuclear
-  coordinates using a finite-difference approximation.
-
-  For example:
-
-  ```pycon
-  >>> def H(x):
-  ...    return qml.qchem.molecular_hamiltonian(['H', 'H'], x)[0]
-
-  >>> x = np.array([0., 0., 0.35, 0., 0., -0.35])
-  >>> grad = qml.qchem.gradient(H, x)
-  ```
-  [(#1090)](https://github.com/PennyLaneAI/pennylane/pull/1090)
-
-=======
->>>>>>> a8bfd93b
 <h3>Improvements</h3>
 
 * The molecular geometry is now stored by a list containing the atomic symbols and
