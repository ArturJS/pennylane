# Copyright 2018-2020 Xanadu Quantum Technologies Inc.

# Licensed under the Apache License, Version 2.0 (the "License");
# you may not use this file except in compliance with the License.
# You may obtain a copy of the License at

#     http://www.apache.org/licenses/LICENSE-2.0

# Unless required by applicable law or agreed to in writing, software
# distributed under the License is distributed on an "AS IS" BASIS,
# WITHOUT WARRANTIES OR CONDITIONS OF ANY KIND, either express or implied.
# See the License for the specific language governing permissions and
# limitations under the License.
r"""
Contains the ``broadcast`` template constructor.
To add a new pattern:
* extend the variables ``OPTIONS``, ``n_parameters`` and ``wire_sequence``,
* update the list in the docstring and add a usage example at the end of the docstring's
  ``UsageDetails`` section,
* add tests to parametrizations in :func:`test_templates_broadcast`.
"""
# pylint: disable-msg=too-many-branches,too-many-arguments,protected-access
from collections import Iterable

from pennylane.templates.decorator import template
from pennylane.templates.utils import check_type, get_shape, check_is_in_options
from pennylane.wires import Wires


###################
# helpers to define pattern wire sequences


def wires_ring(wires):
    """Wire sequence for the ring pattern"""

    if len(wires) in [0, 1]:
        return []
    elif len(wires) == 2:
        # deviation from the rule: for 2 wires ring is set equal to chain,
        # to avoid duplication of single gate
        return [wires.subset([0, 1])]
    else:
        sequence = [wires.subset([i, i + 1], periodic_boundary=True) for i in range(len(wires))]
        return sequence


def wires_pyramid(wires):
    """Wire sequence for the pyramid pattern."""
    sequence = []
    for layer in range(len(wires) // 2):
<<<<<<< HEAD
        subset = wires[layer : len(wires) - layer]
        sequence += [subset.subset([i, i + 1]) for i in range(0, len(subset) - 1, 2)]
=======
        block = wires[layer : len(wires) - layer]
        sequence += [block.subset([i, i + 1]) for i in range(0, len(block) - 1, 2)]
>>>>>>> 3216a878
    return sequence


def wires_all_to_all(wires):
    """Wire sequence for the all-to-all pattern"""
    sequence = []
    for i in range(len(wires)):
        for j in range(i + 1, len(wires)):
            sequence += [wires.subset([i, j])]
    return sequence


###################


@template
def broadcast(unitary, wires, pattern, parameters=None, kwargs=None):
    r"""Applies a unitary multiple times to a specific pattern of wires.

    The unitary, defined by the argument ``unitary``, is either a quantum operation
    (such as :meth:`~.pennylane.ops.RX`), or a
    user-supplied template. Depending on the chosen pattern, ``unitary`` is applied to a wire or a subset of wires:

    * ``pattern="single"`` applies a single-wire unitary to each one of the :math:`M` wires:

      .. figure:: ../../_static/templates/broadcast_single.png
            :align: center
            :width: 20%
            :target: javascript:void(0);

    * ``pattern="double"`` applies a two-wire unitary to :math:`\lfloor \frac{M}{2} \rfloor`
      subsequent pairs of wires:

      .. figure:: ../../_static/templates/broadcast_double.png
          :align: center
          :width: 20%
          :target: javascript:void(0);

    * ``pattern="double_odd"`` applies a two-wire unitary to :math:`\lfloor \frac{M-1}{2} \rfloor`
      subsequent pairs of wires, starting with the second wire:

      .. figure:: ../../_static/templates/broadcast_double_odd.png
          :align: center
          :width: 20%
          :target: javascript:void(0);

    * ``pattern="chain"`` applies a two-wire unitary to all :math:`M-1` neighbouring pairs of wires:

      .. figure:: ../../_static/templates/broadcast_chain.png
          :align: center
          :width: 20%
          :target: javascript:void(0);

    * ``pattern="ring"`` applies a two-wire unitary to all :math:`M` neighbouring pairs of wires,
      where the last wire is considered to be a neighbour to the first one:

      .. figure:: ../../_static/templates/broadcast_ring.png
          :align: center
          :width: 20%
          :target: javascript:void(0);

      .. note:: For 2 wires, the ring pattern is automatically replaced by ``pattern = 'chain'`` to avoid
                a mere repetition of the unitary.

    * ``pattern="pyramid"`` applies a two-wire unitary to wire pairs shaped in a pyramid declining to the right:

      .. figure:: ../../_static/templates/broadcast_pyramid.png
          :align: center
          :width: 20%
          :target: javascript:void(0);

    * ``pattern="all_to_all"`` applies a two-wire unitary to wire pairs that connect all wires to each other:

      .. figure:: ../../_static/templates/broadcast_alltoall.png
          :align: center
          :width: 20%
          :target: javascript:void(0);

    * A custom pattern can be passed by provding a list of wire lists to ``pattern``. The ``unitary`` is applied
      to each set of wires specified in the list.

      .. figure:: ../../_static/templates/broadcast_custom.png
          :align: center
          :width: 20%
          :target: javascript:void(0);

    Each ``unitary`` may depend on a different set of parameters. These are passed as a list by the ``parameters``
    argument.

    For more details, see *Usage Details* below.

    Args:
        unitary (func): quantum gate or template
        pattern (str): specifies the wire pattern of the broadcast
        parameters (list): sequence of parameters for each gate applied
<<<<<<< HEAD
        wires (Sequence[int] or int): wire indices that the unitaries act upon. Also accepts
            :class:`pennylane.wires.Wires` objects.
=======
        wires (Iterable or Wires): Wires that the template acts on. Accepts an iterable of numbers or strings, or
            a Wires object.
>>>>>>> 3216a878
        kwargs (dict): dictionary of auxilliary parameters for ``unitary``

    Raises:
        ValueError: if inputs do not have the correct format

    .. UsageDetails::

        **Broadcasting single gates**

        In the simplest case the unitary is typically an :meth:`~.pennylane.operation.Operation` object
        implementing a quantum gate.

        .. code-block:: python

            import pennylane as qml
            from pennylane import broadcast

            dev = qml.device('default.qubit', wires=3)

            @qml.qnode(dev)
            def circuit(pars):
                broadcast(unitary=qml.RX, pattern="single", wires=[0,1,2], parameters=pars)
                return qml.expval(qml.PauliZ(0))

            circuit([1, 1, 2])

        This is equivalent to the following circuit:

        .. code-block:: python

            @qml.qnode(dev)
            def circuit(pars):
                qml.RX(pars[0], wires=[0])
                qml.RX(pars[1], wires=[1])
                qml.RX(pars[2], wires=[2])
                return qml.expval(qml.PauliZ(0))

            circuit([1, 1, 2])

        **Broadcasting templates**

        Alternatively, one can broadcast a built-in or user-defined template:

        .. code-block:: python

            from pennylane.templates import template

            @template
            def mytemplate(pars, wires):
                qml.Hadamard(wires=wires)
                qml.RY(pars, wires=wires)

            dev = qml.device('default.qubit', wires=3)

            @qml.qnode(dev)
            def circuit(pars):
                broadcast(unitary=mytemplate, pattern="single", wires=[0,1,2], parameters=pars)
                return qml.expval(qml.PauliZ(0))

            print(circuit([1, 1, 0.1]))

        **Constant unitaries**

        If the ``unitary`` argument does not take parameters, no ``parameters`` argument is passed to
        :func:`~.pennylane.broadcast`:

        .. code-block:: python

            dev = qml.device('default.qubit', wires=3)

            @qml.qnode(dev)
            def circuit():
                broadcast(unitary=qml.Hadamard, pattern="single", wires=[0,1,2])
                return qml.expval(qml.PauliZ(0))

            circuit()

        **Multiple parameters in unitary**

        The unitary, whether it is a single gate or a user-defined template,
        can take multiple parameters. For example:

        .. code-block:: python

            from pennylane.templates import template

            @template
            def mytemplate(pars1, pars2, wires):
                qml.Hadamard(wires=wires)
                qml.RY(pars1, wires=wires)
                qml.RX(pars2, wires=wires)

            @qml.qnode(dev)
            def circuit(pars):
                broadcast(unitary=mytemplate, pattern="single", wires=[0,1,2], parameters=pars)
                return qml.expval(qml.PauliZ(0))

            circuit([[1, 1], [2, 1], [0.1, 1]])

        In general, the unitary takes D parameters and **must** have the following signature:

        .. code-block:: python

            unitary(parameter1, parameter2, ... parameterD, wires, **kwargs)

        If ``unitary`` does not depend on parameters (:math:`D=0`), the signature is

        .. code-block:: python

            unitary(wires, **kwargs)

        As a result, ``parameters`` must be a list or array of length-:math:`D` lists or arrays.

        If :math:`D` becomes large, the signature can be simplified by wrapping each entry in ``parameters``:

        .. code-block:: python

            @template
            def mytemplate(pars, wires):
                qml.Hadamard(wires=wires)
                qml.RY(pars[0], wires=wires)
                qml.RX(pars[1], wires=wires)

            @qml.qnode(dev)
            def circuit(pars):
                broadcast(unitary=mytemplate, pattern="single", wires=[0,1,2], parameters=pars)
                return qml.expval(qml.PauliZ(0))

            print(circuit([[[1, 1]], [[2, 1]], [[0.1, 1]]]))

        If the number of parameters for each wire does not match the unitary, an error gets thrown:

        .. code-block:: python

            @template
            def mytemplate(pars1, pars2, wires):
                qml.Hadamard(wires=wires)
                qml.RY(pars1, wires=wires)
                qml.RX(pars2, wires=wires)

            @qml.qnode(dev)
            def circuit(pars):
                broadcast(unitary=mytemplate, pattern="single", wires=[0, 1, 2], parameters=pars)
                return qml.expval(qml.PauliZ(0))

        >>> circuit([1, 2, 3]))
        TypeError: mytemplate() missing 1 required positional argument: 'pars2'

        **Keyword arguments**

        The unitary can be a template that takes additional keyword arguments.

        .. code-block:: python

            @template
            def mytemplate(wires, h=True):
                if h:
                    qml.Hadamard(wires=wires)
                qml.T(wires=wires)

            @qml.qnode(dev)
            def circuit(hadamard=None):
                broadcast(unitary=mytemplate, pattern="single", wires=[0, 1, 2], kwargs={'h': hadamard})
                return qml.expval(qml.PauliZ(0))

            circuit(hadamard=False)

        **Different patterns**

        The basic usage of the different patterns works as follows:

        * Double pattern

          .. code-block:: python

              dev = qml.device('default.qubit', wires=4)

              @qml.qnode(dev)
              def circuit(pars):
                  broadcast(unitary=qml.CRot, pattern='double',
                            wires=[0,1,2,3], parameters=pars)
                  return qml.expval(qml.PauliZ(0))

              pars1 = [-1, 2.5, 3]
              pars2 = [-1, 4, 2]

              circuit([pars1, pars2])

        * Double-odd pattern

          .. code-block:: python

              dev = qml.device('default.qubit', wires=4)

              @qml.qnode(dev)
              def circuit(pars):
                  broadcast(unitary=qml.CRot, pattern='double_odd',
                            wires=[0,1,2,3], parameters=pars)
                  return qml.expval(qml.PauliZ(0))

              pars1 = [-5.3, 2.3, 3]

              circuit([pars1])

        * Chain pattern

          .. code-block:: python

              dev = qml.device('default.qubit', wires=4)

              @qml.qnode(dev)
              def circuit(pars):
                  broadcast(unitary=qml.CRot, pattern='chain',
                            wires=[0,1,2,3], parameters=pars)
                  return qml.expval(qml.PauliZ(0))

              pars1 = [1.8, 2, 3]
              pars2 = [-1, 3, 1]
              pars3 = [2, -1.2, 4]

              circuit([pars1, pars2, pars3])

        * Ring pattern

          In general, the number of parameter sequences has to match
          the number of wires:

          .. code-block:: python

              dev = qml.device('default.qubit', wires=3)

              @qml.qnode(dev)
              def circuit(pars):
                  broadcast(unitary=qml.CRot, pattern='ring',
                            wires=[0,1,2], parameters=pars)
                  return qml.expval(qml.PauliZ(0))

              pars1 = [1, -2.2, 3]
              pars2 = [-1, 3, 1]
              pars3 = [2.6, 1, 4]

              circuit([pars1, pars2, pars3])

          However, there is an exception for 2 wires, where only one set of parameters is needed.
          This avoids repeating a gate over the
          same wires twice:

          .. code-block:: python

              dev = qml.device('default.qubit', wires=2)

              @qml.qnode(dev)
              def circuit(pars):
                  broadcast(unitary=qml.CRot, pattern='ring',
                            wires=[0,1], parameters=pars)
                  return qml.expval(qml.PauliZ(0))

              pars1 = [-3.2, 2, 1.2]

              circuit([pars1])

        * Pyramid pattern

          .. code-block:: python

              dev = qml.device('default.qubit', wires=4)

              @qml.qnode(dev)
              def circuit(pars):
                  broadcast(unitary=qml.CRot, pattern='pyramid',
                            wires=[0,1,2,3], parameters=pars)
                  return qml.expval(qml.PauliZ(0))

              pars1 = [1.1, 2, 3]
              pars2 = [-1, 3, 1]
              pars3 = [2, 1, 4.2]

              circuit([pars1, pars2, pars3])

        * All-to-all pattern

          .. code-block:: python

              dev = qml.device('default.qubit', wires=4)

              @qml.qnode(dev)
              def circuit(pars):
                  broadcast(unitary=qml.CRot, pattern='ring',
                            wires=[0,1,2,3], parameters=pars)
                  return qml.expval(qml.PauliZ(0))

              pars1 = [1, 2, 3]
              pars2 = [-1, 3, 1]
              pars3 = [2, 1, 4]
              pars4 = [-1, -2, -3]
              pars5 = [2, 1, 4]
              pars6 = [3, -2, -3]

              circuit([pars1, pars2, pars3, pars4, pars5, pars6])

        * Custom pattern

          For a custom pattern, the wire lists for each application of the unitary is
          passed to ``pattern``:

          .. code-block:: python

              dev = qml.device('default.qubit', wires=5)

              pattern = [[0, 1], [3, 4]]

              @qml.qnode(dev)
              def circuit():
                  broadcast(unitary=qml.CNOT, pattern=pattern,
                            wires=range(5))
                  return qml.expval(qml.PauliZ(0))

              circuit()

          When using a parametrized unitary, make sure that the number of wire lists in ``pattern`` corresponds to the
          number of parameters in ``parameters``.

          .. code-block:: python

                pattern = [[0, 1], [3, 4]]

                @qml.qnode(dev)
                def circuit(pars):
                    broadcast(unitary=qml.CRot, pattern=pattern,
                              wires=range(5), parameters=pars)
                    return qml.expval(qml.PauliZ(0))

                pars1 = [1, 2, 3]
                pars2 = [-1, 3, 1]
                pars = [pars1, pars2]

                assert len(pars) == len(pattern)

                circuit(pars)
    """

    OPTIONS = ["single", "double", "double_odd", "chain", "ring", "pyramid", "all_to_all", "custom"]

    #########
    # Input checks

    wires = Wires(wires)

    check_type(
        parameters,
        [Iterable, type(None)],
        msg="'parameters' must be either of type None or "
        "Iterable; got {}".format(type(parameters)),
    )

    if kwargs is None:
        kwargs = {}

    check_type(
        kwargs, [dict], msg="'kwargs' must be a dictionary; got {}".format(type(kwargs)),
    )

    custom_pattern = None

    if isinstance(pattern, str):
        check_is_in_options(
            pattern, OPTIONS, msg="did not recognize option {} for 'pattern'".format(pattern),
        )
    else:
        # turn custom pattern into list of Wires objects
        custom_pattern = [Wires(w) for w in pattern]
        # set "pattern" to "custom", indicating that custom settings have to be used
        pattern = "custom"

    n_parameters = {
        "single": len(wires),
        "double": 0 if len(wires) in [0, 1] else len(wires) // 2,
        "double_odd": 0 if len(wires) in [0, 1] else (len(wires) - 1) // 2,
        "chain": 0 if len(wires) in [0, 1] else len(wires) - 1,
        "ring": 0 if len(wires) in [0, 1] else (1 if len(wires) == 2 else len(wires)),
        "pyramid": 0 if len(wires) in [0, 1] else sum(i + 1 for i in range(len(wires) // 2)),
        "all_to_all": 0 if len(wires) in [0, 1] else len(wires) * (len(wires) - 1) // 2,
        "custom": len(custom_pattern) if custom_pattern is not None else None,
    }

    # check that there are enough parameters for pattern
    if parameters is not None:
        shape = get_shape(parameters)

        # specific error message for ring edge case of 2 wires
        if (pattern == "ring") and (len(wires) == 2) and (shape[0] != 1):
            raise ValueError(
                "the ring pattern with 2 wires is an exception and only applies one unitary"
            )

        if shape[0] != n_parameters[pattern]:
            raise ValueError(
                "'parameters' must contain entries for {} unitaries; got {} entries".format(
                    n_parameters[pattern], shape[0]
                )
            )

        # repackage for consistent unpacking
        if len(shape) == 1:
            parameters = [[p] for p in parameters]
    else:
        parameters = [[] for _ in range(n_parameters[pattern])]

    #########

    # define wire sequences for patterns
    wire_sequence = {
        "single": [wires[i] for i in range(len(wires))],
        "double": [wires.subset([i, i + 1]) for i in range(0, len(wires) - 1, 2)],
        "double_odd": [wires.subset([i, i + 1]) for i in range(1, len(wires) - 1, 2)],
        "chain": [wires.subset([i, i + 1]) for i in range(len(wires) - 1)],
        "ring": wires_ring(wires),
        "pyramid": wires_pyramid(wires),
        "all_to_all": wires_all_to_all(wires),
        "custom": custom_pattern,
    }

    # broadcast the unitary
    for wires, pars in zip(wire_sequence[pattern], parameters):
        wires = wires.tolist()  # TODO: Delete once operator takes Wires objects
        unitary(*pars, wires=wires, **kwargs)<|MERGE_RESOLUTION|>--- conflicted
+++ resolved
@@ -49,13 +49,8 @@
     """Wire sequence for the pyramid pattern."""
     sequence = []
     for layer in range(len(wires) // 2):
-<<<<<<< HEAD
-        subset = wires[layer : len(wires) - layer]
-        sequence += [subset.subset([i, i + 1]) for i in range(0, len(subset) - 1, 2)]
-=======
         block = wires[layer : len(wires) - layer]
         sequence += [block.subset([i, i + 1]) for i in range(0, len(block) - 1, 2)]
->>>>>>> 3216a878
     return sequence
 
 
@@ -151,13 +146,8 @@
         unitary (func): quantum gate or template
         pattern (str): specifies the wire pattern of the broadcast
         parameters (list): sequence of parameters for each gate applied
-<<<<<<< HEAD
-        wires (Sequence[int] or int): wire indices that the unitaries act upon. Also accepts
-            :class:`pennylane.wires.Wires` objects.
-=======
         wires (Iterable or Wires): Wires that the template acts on. Accepts an iterable of numbers or strings, or
             a Wires object.
->>>>>>> 3216a878
         kwargs (dict): dictionary of auxilliary parameters for ``unitary``
 
     Raises:
