--- conflicted
+++ resolved
@@ -1,120 +1,116 @@
-# Copyright 2018-2021 Xanadu Quantum Technologies Inc.
-
-# Licensed under the Apache License, Version 2.0 (the "License");
-# you may not use this file except in compliance with the License.
-# You may obtain a copy of the License at
-
-#     http://www.apache.org/licenses/LICENSE-2.0
-
-# Unless required by applicable law or agreed to in writing, software
-# distributed under the License is distributed on an "AS IS" BASIS,
-# WITHOUT WARRANTIES OR CONDITIONS OF ANY KIND, either express or implied.
-# See the License for the specific language governing permissions and
-# limitations under the License.
-"""
-This module contains the mixin interface class for creating differentiable quantum tapes with
-JAX.
-"""
-from functools import partial
-import jax
-import jax.experimental.host_callback as host_callback
-import jax.numpy as jnp
-from pennylane.tape.queuing import AnnotatedQueue
-from pennylane.operation import Variance, Expectation
-
-
-class JAXInterface(AnnotatedQueue):
-    """Mixin class for applying an JAX interface to a :class:`~.JacobianTape`.
-
-    JAX-compatible quantum tape classes can be created via subclassing:
-
-    .. code-block:: python
-
-        class MyJAXQuantumTape(JAXInterface, JacobianTape):
-
-    Alternatively, the JAX interface can be dynamically applied to existing
-    quantum tapes via the :meth:`~.apply` class method. This modifies the
-    tape **in place**.
-
-    Once created, the JAX interface can be used to perform quantum-classical
-    differentiable programming.
-
-    .. note::
-
-<<<<<<< HEAD
-        If using a device that supports native JAX computation and backpropagation, such as
-=======
-        If using a device that supports native autograd computation and backpropagation, such as
->>>>>>> 765059a2
-        :class:`~.DefaultQubitJAX`, the JAX interface **does not need to be applied**. It
-        is only applied to tapes executed on non-JAX compatible devices.
-
-    **Example**
-
-    Once a JAX quantum tape has been created, it can be differentiated using JAX:
-
-    .. code-block:: python
-
-        tape = JAXInterface.apply(JacobianTape())
-
-        with tape:
-            qml.Rot(0, 0, 0, wires=0)
-            expval(qml.PauliX(0))
-
-        def cost_fn(x, y, z, device):
-            tape.set_parameters([x, y ** 2, y * np.sin(z)], trainable_only=False)
-            return tape.execute(device=device)
-
-    >>> x = jnp.array(0.1, requires_grad=False)
-    >>> y = jnp.array(0.2, requires_grad=True)
-    >>> z = jnp.array(0.3, requires_grad=True)
-    >>> dev = qml.device("default.qubit", wires=2)
-    >>> cost_fn(x, y, z, device=dev)
-    [0.03991951]
-    >>> jac_fn = jax.vjp(cost_fn)
-    >>> jac_fn(x, y, z, device=dev)
-    DeviceArray[[ 0.39828408, -0.00045133]]
-    """
-
-    # pylint: disable=attribute-defined-outside-init
-    dtype = jnp.float64
-
-    @property
-    def interface(self):  # pylint: disable=missing-function-docstring
-        return "jax"
-
-    def _execute(self, params, device):
-        # TODO (chase): Add support for more than 1 measured observable.
-        if len(self.observables) != 1:
-            raise ValueError("Only one return type is supported currently")
-        return_type = self.observables[0].return_type
-        if return_type is not Variance and return_type is not Expectation:
-            raise ValueError(
-                f"Only Variance and Expectation returns are support, given {return_type}"
-            )
-        exec_fn = partial(self.execute_device, device=device)
-
-        return host_callback.call(
-            exec_fn, params, result_shape=jax.ShapeDtypeStruct((1,), JAXInterface.dtype)
-        )
-
-    @classmethod
-    def apply(cls, tape):
-        """Apply the JAX interface to an existing tape in-place.
-
-        Args:
-            tape (.JacobianTape): a quantum tape to apply the JAX interface to
-
-        **Example**
-
-        >>> with JacobianTape() as tape:
-        ...     qml.RX(0.5, wires=0)
-        ...     expval(qml.PauliZ(0))
-        >>> JAXInterface.apply(tape)
-        >>> tape
-        <JAXQuantumTape: wires=<Wires = [0]>, params=1>
-        """
-        tape_class = getattr(tape, "__bare__", tape.__class__)
-        tape.__bare__ = tape_class
-        tape.__class__ = type("JAXQuantumTape", (cls, tape_class), {})
-        return tape
+# Copyright 2018-2021 Xanadu Quantum Technologies Inc.
+
+# Licensed under the Apache License, Version 2.0 (the "License");
+# you may not use this file except in compliance with the License.
+# You may obtain a copy of the License at
+
+#     http://www.apache.org/licenses/LICENSE-2.0
+
+# Unless required by applicable law or agreed to in writing, software
+# distributed under the License is distributed on an "AS IS" BASIS,
+# WITHOUT WARRANTIES OR CONDITIONS OF ANY KIND, either express or implied.
+# See the License for the specific language governing permissions and
+# limitations under the License.
+"""
+This module contains the mixin interface class for creating differentiable quantum tapes with
+JAX.
+"""
+from functools import partial
+import jax
+import jax.experimental.host_callback as host_callback
+import jax.numpy as jnp
+from pennylane.tape.queuing import AnnotatedQueue
+from pennylane.operation import Variance, Expectation
+
+
+class JAXInterface(AnnotatedQueue):
+    """Mixin class for applying an JAX interface to a :class:`~.JacobianTape`.
+
+    JAX-compatible quantum tape classes can be created via subclassing:
+
+    .. code-block:: python
+
+        class MyJAXQuantumTape(JAXInterface, JacobianTape):
+
+    Alternatively, the JAX interface can be dynamically applied to existing
+    quantum tapes via the :meth:`~.apply` class method. This modifies the
+    tape **in place**.
+
+    Once created, the JAX interface can be used to perform quantum-classical
+    differentiable programming.
+
+    .. note::
+
+        If using a device that supports native JAX computation and backpropagation, such as
+        :class:`~.DefaultQubitJAX`, the JAX interface **does not need to be applied**. It
+        is only applied to tapes executed on non-JAX compatible devices.
+
+    **Example**
+
+    Once a JAX quantum tape has been created, it can be differentiated using JAX:
+
+    .. code-block:: python
+
+        tape = JAXInterface.apply(JacobianTape())
+
+        with tape:
+            qml.Rot(0, 0, 0, wires=0)
+            expval(qml.PauliX(0))
+
+        def cost_fn(x, y, z, device):
+            tape.set_parameters([x, y ** 2, y * np.sin(z)], trainable_only=False)
+            return tape.execute(device=device)
+
+    >>> x = jnp.array(0.1, requires_grad=False)
+    >>> y = jnp.array(0.2, requires_grad=True)
+    >>> z = jnp.array(0.3, requires_grad=True)
+    >>> dev = qml.device("default.qubit", wires=2)
+    >>> cost_fn(x, y, z, device=dev)
+    [0.03991951]
+    >>> jac_fn = jax.vjp(cost_fn)
+    >>> jac_fn(x, y, z, device=dev)
+    DeviceArray[[ 0.39828408, -0.00045133]]
+    """
+
+    # pylint: disable=attribute-defined-outside-init
+    dtype = jnp.float64
+
+    @property
+    def interface(self):  # pylint: disable=missing-function-docstring
+        return "jax"
+
+    def _execute(self, params, device):
+        # TODO (chase): Add support for more than 1 measured observable.
+        if len(self.observables) != 1:
+            raise ValueError("Only one return type is supported currently")
+        return_type = self.observables[0].return_type
+        if return_type is not Variance and return_type is not Expectation:
+            raise ValueError(
+                f"Only Variance and Expectation returns are support, given {return_type}"
+            )
+        exec_fn = partial(self.execute_device, device=device)
+
+        return host_callback.call(
+            exec_fn, params, result_shape=jax.ShapeDtypeStruct((1,), JAXInterface.dtype)
+        )
+
+    @classmethod
+    def apply(cls, tape):
+        """Apply the JAX interface to an existing tape in-place.
+
+        Args:
+            tape (.JacobianTape): a quantum tape to apply the JAX interface to
+
+        **Example**
+
+        >>> with JacobianTape() as tape:
+        ...     qml.RX(0.5, wires=0)
+        ...     expval(qml.PauliZ(0))
+        >>> JAXInterface.apply(tape)
+        >>> tape
+        <JAXQuantumTape: wires=<Wires = [0]>, params=1>
+        """
+        tape_class = getattr(tape, "__bare__", tape.__class__)
+        tape.__bare__ = tape_class
+        tape.__class__ = type("JAXQuantumTape", (cls, tape_class), {})
+        return tape